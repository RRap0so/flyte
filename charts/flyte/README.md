# flyte

![Version: v0.1.10](https://img.shields.io/badge/Version-v0.1.10-informational?style=flat-square) ![Type: application](https://img.shields.io/badge/Type-application-informational?style=flat-square)

A Helm chart for Flyte

## Requirements

| Repository | Name | Version |
|------------|------|---------|
| https://charts.bitnami.com/bitnami | contour | 4.1.2 |
| https://googlecloudplatform.github.io/spark-on-k8s-operator | sparkoperator(spark-operator) | 1.0.6 |
| https://kubernetes.github.io/dashboard/ | kubernetes-dashboard | 4.0.2 |

### Flyte INSTALLATION:
- [Install helm 3](https://helm.sh/docs/intro/install/)
- Fetch chart dependencies ``
- Install Flyte:

```bash
helm repo add flyte https://flyteorg.github.io/flyte
helm install -n flyte -f values-eks.yaml --create-namespace flyte flyte/flyte-core
```

Customize your installation by changing settings in `values-eks.yaml`.
You can use the helm diff plugin to review any value changes you've made to your values:

```bash
helm plugin install https://github.com/databus23/helm-diff
helm diff upgrade -f values-eks.yaml flyte flyte/flyte-core
```

Then apply your changes:
```bash
helm upgrade -f values-eks.yaml flyte flyte/flyte-core
```

Install ingress controller (By default Flyte helm chart have contour ingress resource)
```bash
helm repo add bitnami https://charts.bitnami.com/bitnami
helm install gateway bitnami/contour -n flyte
```

#### Alternative: Generate raw kubernetes yaml with helm template
- `helm template --name-template=flyte-eks . -n flyte -f values-eks.yaml > flyte_generated_eks.yaml`
- Deploy the manifest `kubectl apply -f flyte_generated_eks.yaml`

- When all pods are running - run end2end tests: `kubectl apply -f ../end2end/tests/endtoend.yaml`
- Get flyte host `minikube service contour -n heptio-contour --url`. And then visit `http://<HOST>/console`

### CONFIGURATION NOTES:
- The docker images, their tags and other default parameters are configured in `values.yaml` file.
- Each Flyte installation type should have separate `values-*.yaml` file: for sandbox, EKS and etc. The configuration in `values.yaml` and the choosen config `values-*.yaml` are merged when generating the deployment manifest.
- The configuration in `values-sandbox.yaml` is ready for installation in minikube. But `values-eks.yaml` should be edited before installation: s3 bucket, RDS hosts, iam roles, secrets and etc need to be modified.

## Values

| Key | Type | Default | Description |
|-----|------|---------|-------------|
| cluster_resource_manager | object | `{"config":{"cluster_resources":{"customData":[{"production":[{"projectQuotaCpu":{"value":"5"}},{"projectQuotaMemory":{"value":"4000Mi"}},{"defaultIamRole":{"value":""}}]},{"staging":[{"projectQuotaCpu":{"value":"2"}},{"projectQuotaMemory":{"value":"3000Mi"}},{"defaultIamRole":{"value":""}}]},{"development":[{"projectQuotaCpu":{"value":"4"}},{"projectQuotaMemory":{"value":"3000Mi"}},{"defaultIamRole":{"value":""}}]}],"refresh":"5m","refreshInterval":"5m","templatePath":"/etc/flyte/clusterresource/templates"}},"enabled":true,"templates":[{"key":"aa_namespace","value":"apiVersion: v1\nkind: Namespace\nmetadata:\n  name: {{ namespace }}\nspec:\n  finalizers:\n  - kubernetes\n"},{"key":"ab_project_resource_quota","value":"apiVersion: v1\nkind: ResourceQuota\nmetadata:\n  name: project-quota\n  namespace: {{ namespace }}\nspec:\n  hard:\n    limits.cpu: {{ projectQuotaCpu }}\n    limits.memory: {{ projectQuotaMemory }}\n"}]}` | Configuration for the Cluster resource manager component. This is an optional component, that enables automatic cluster configuration. This is useful to set default quotas, manage namespaces etc that map to a project/domain |
| cluster_resource_manager.config | object | `{"cluster_resources":{"customData":[{"production":[{"projectQuotaCpu":{"value":"5"}},{"projectQuotaMemory":{"value":"4000Mi"}},{"defaultIamRole":{"value":""}}]},{"staging":[{"projectQuotaCpu":{"value":"2"}},{"projectQuotaMemory":{"value":"3000Mi"}},{"defaultIamRole":{"value":""}}]},{"development":[{"projectQuotaCpu":{"value":"4"}},{"projectQuotaMemory":{"value":"3000Mi"}},{"defaultIamRole":{"value":""}}]}],"refresh":"5m","refreshInterval":"5m","templatePath":"/etc/flyte/clusterresource/templates"}}` | Configmap for ClusterResource parameters |
| cluster_resource_manager.config.cluster_resources | object | `{"customData":[{"production":[{"projectQuotaCpu":{"value":"5"}},{"projectQuotaMemory":{"value":"4000Mi"}},{"defaultIamRole":{"value":""}}]},{"staging":[{"projectQuotaCpu":{"value":"2"}},{"projectQuotaMemory":{"value":"3000Mi"}},{"defaultIamRole":{"value":""}}]},{"development":[{"projectQuotaCpu":{"value":"4"}},{"projectQuotaMemory":{"value":"3000Mi"}},{"defaultIamRole":{"value":""}}]}],"refresh":"5m","refreshInterval":"5m","templatePath":"/etc/flyte/clusterresource/templates"}` | ClusterResource parameters Refer to the [structure](https://pkg.go.dev/github.com/lyft/flyteadmin@v0.3.37/pkg/runtime/interfaces#ClusterResourceConfig) to customize. |
| cluster_resource_manager.enabled | bool | `true` | Enables the Cluster resource manager component |
| cluster_resource_manager.templates | list | `[{"key":"aa_namespace","value":"apiVersion: v1\nkind: Namespace\nmetadata:\n  name: {{ namespace }}\nspec:\n  finalizers:\n  - kubernetes\n"},{"key":"ab_project_resource_quota","value":"apiVersion: v1\nkind: ResourceQuota\nmetadata:\n  name: project-quota\n  namespace: {{ namespace }}\nspec:\n  hard:\n    limits.cpu: {{ projectQuotaCpu }}\n    limits.memory: {{ projectQuotaMemory }}\n"}]` | Resource templates that should be applied |
| cluster_resource_manager.templates[0] | object | `{"key":"aa_namespace","value":"apiVersion: v1\nkind: Namespace\nmetadata:\n  name: {{ namespace }}\nspec:\n  finalizers:\n  - kubernetes\n"}` | Template for namespaces resources |
| common | object | `{"databaseSecret":{"name":"","secretManifest":{}},"flyteNamespaceTemplate":{"enabled":false},"ingress":{"albSSLRedirect":false,"annotations":{},"enabled":true,"separateGrpcIngress":false,"separateGrpcIngressAnnotations":{"nginx.ingress.kubernetes.io/backend-protocol":"GRPC"},"tls":{"enabled":false},"webpackHMR":false}}` | ---------------------------------------------- COMMON SETTINGS |
| common.databaseSecret.name | string | `""` | Specify name of K8s Secret which contains Database password. Leave it empty if you don't need this Secret |
| common.databaseSecret.secretManifest | object | `{}` | Specify your Secret (with sensitive data) or pseudo-manifest (without sensitive data). See https://github.com/godaddy/kubernetes-external-secrets |
| common.flyteNamespaceTemplate.enabled | bool | `false` | - Enable or disable creating Flyte namespace in template. Enable when using helm as template-engine only. Disable when using `helm install ...`. |
| common.ingress.albSSLRedirect | bool | `false` | - albSSLRedirect adds a special route for ssl redirect. Only useful in combination with the AWS LoadBalancer Controller. |
| common.ingress.annotations | object | `{}` | - Ingress annotations applied to both HTTP and GRPC ingresses. |
| common.ingress.enabled | bool | `true` | - Enable or disable creating Ingress for Flyte. Relevant to disable when using e.g. Istio as ingress controller. |
| common.ingress.separateGrpcIngress | bool | `false` | - separateGrpcIngress puts GRPC routes into a separate ingress if true. Required for certain ingress controllers like nginx. |
| common.ingress.separateGrpcIngressAnnotations | object | `{"nginx.ingress.kubernetes.io/backend-protocol":"GRPC"}` | - Extra Ingress annotations applied only to the GRPC ingress. Only makes sense if `separateGrpcIngress` is enabled. |
| common.ingress.tls | object | `{"enabled":false}` | - Ingress hostname host: |
| common.ingress.webpackHMR | bool | `false` | - Enable or disable HMR route to flyteconsole. This is useful only for frontend development. |
| configmap | object | `{"admin":{"admin":{"endpoint":"flyteadmin:81","insecure":true},"event":{"capacity":1000,"rate":500,"type":"admin"}},"adminServer":{"auth":{"appAuth":{"thirdPartyConfig":{"flyteClient":{"clientId":"flytectl","redirectUri":"http://localhost:53593/callback","scopes":["offline","all"]}}},"authorizedUris":["https://localhost:30081","http://flyteadmin:80","http://flyteadmin.flyte.svc.cluster.local:80"],"userAuth":{"openId":{"baseUrl":"https://accounts.google.com","clientId":"657465813211-6eog7ek7li5k7i7fvgv2921075063hpe.apps.googleusercontent.com","scopes":["profile","openid"]}}},"flyteadmin":{"eventVersion":1,"metadataStoragePrefix":["metadata","admin"],"metricsScope":"flyte:","profilerPort":10254,"roleNameKey":"iam.amazonaws.com/role","testing":{"host":"http://flyteadmin"}},"server":{"grpcPort":8089,"httpPort":8088,"security":{"allowCors":true,"allowedHeaders":["Content-Type","flyte-authorization"],"allowedOrigins":["*"],"secure":false,"useAuth":false}}},"catalog":{"catalog-cache":{"endpoint":"datacatalog:89","insecure":true,"type":"datacatalog"}},"console":{"BASE_URL":"/console","CONFIG_DIR":"/etc/flyte/config","DISABLE_AUTH":"1"},"copilot":{"plugins":{"k8s":{"co-pilot":{"image":"cr.flyte.org/lyft/flyteplugins/flytecopilot:dc4bdbd61cac88a39a5ff43e40f026bdbc2c78a2","name":"flyte-copilot-","start-timeout":"30s"}}}},"core":{"propeller":{"downstream-eval-duration":"30s","enable-admin-launcher":true,"leader-election":{"enabled":true,"lease-duration":"15s","lock-config-map":{"name":"propeller-leader","namespace":"flyte"},"renew-deadline":"10s","retry-period":"2s"},"limit-namespace":"all","max-workflow-retries":30,"metadata-prefix":"metadata/propeller","metrics-prefix":"flyte","prof-port":10254,"queue":{"batch-size":-1,"batching-interval":"2s","queue":{"base-delay":"5s","capacity":1000,"max-delay":"120s","rate":100,"type":"maxof"},"sub-queue":{"capacity":100,"rate":10,"type":"bucket"},"type":"batch"},"rawoutput-prefix":"s3://my-s3-bucket/","workers":4,"workflow-reeval-duration":"30s"},"webhook":{"certDir":"/etc/webhook/certs","serviceName":"flyte-pod-webhook"}},"datacatalogServer":{"application":{"grpcPort":8089,"grpcServerReflection":true,"httpPort":8080},"datacatalog":{"metrics-scope":"datacatalog","profiler-port":10254,"storage-prefix":"metadata/datacatalog"}},"domain":{"domains":[{"id":"development","name":"development"},{"id":"staging","name":"staging"},{"id":"production","name":"production"}]},"enabled_plugins":{"tasks":{"task-plugins":{"default-for-task-types":{"container":"container","container_array":"k8s-array","sidecar":"sidecar"},"enabled-plugins":["container","sidecar","k8s-array"]}}},"k8s":{"plugins":{"k8s":{"default-cpus":"100m","default-env-vars":[],"default-memory":"100Mi"}}},"logger":{"logger":{"level":4,"show-source":true}},"remoteData":{"remoteData":{"region":"us-east-1","scheme":"local","signedUrls":{"durationMinutes":3}}},"resource_manager":{"propeller":{"resourcemanager":{"redis":{"hostKey":"mypassword","hostPath":"redis-resource-manager:6379"},"resourceMaxQuota":10000,"type":"noop"}}},"task_logs":{"plugins":{"logs":{"cloudwatch-enabled":false,"kubernetes-enabled":false}}},"task_resource_defaults":{"task_resources":{"defaults":{"cpu":"100m","memory":"100Mi","storage":"5Mi"},"limits":{"cpu":2,"gpu":1,"memory":"1Gi","storage":"20Mi"}}}}` | ------------------------------------------------------------------ Specializing your deployment using configuration ------------------------------------------------------------------- CONFIGMAPS SETTINGS |
| configmap.admin | object | `{"admin":{"endpoint":"flyteadmin:81","insecure":true},"event":{"capacity":1000,"rate":500,"type":"admin"}}` | Admin Client configuration [structure](https://pkg.go.dev/github.com/flyteorg/flytepropeller/pkg/controller/nodes/subworkflow/launchplan#AdminConfig) |
| configmap.adminServer | object | `{"auth":{"appAuth":{"thirdPartyConfig":{"flyteClient":{"clientId":"flytectl","redirectUri":"http://localhost:53593/callback","scopes":["offline","all"]}}},"authorizedUris":["https://localhost:30081","http://flyteadmin:80","http://flyteadmin.flyte.svc.cluster.local:80"],"userAuth":{"openId":{"baseUrl":"https://accounts.google.com","clientId":"657465813211-6eog7ek7li5k7i7fvgv2921075063hpe.apps.googleusercontent.com","scopes":["profile","openid"]}}},"flyteadmin":{"eventVersion":1,"metadataStoragePrefix":["metadata","admin"],"metricsScope":"flyte:","profilerPort":10254,"roleNameKey":"iam.amazonaws.com/role","testing":{"host":"http://flyteadmin"}},"server":{"grpcPort":8089,"httpPort":8088,"security":{"allowCors":true,"allowedHeaders":["Content-Type","flyte-authorization"],"allowedOrigins":["*"],"secure":false,"useAuth":false}}}` | FlyteAdmin server configuration |
| configmap.adminServer.auth | object | `{"appAuth":{"thirdPartyConfig":{"flyteClient":{"clientId":"flytectl","redirectUri":"http://localhost:53593/callback","scopes":["offline","all"]}}},"authorizedUris":["https://localhost:30081","http://flyteadmin:80","http://flyteadmin.flyte.svc.cluster.local:80"],"userAuth":{"openId":{"baseUrl":"https://accounts.google.com","clientId":"657465813211-6eog7ek7li5k7i7fvgv2921075063hpe.apps.googleusercontent.com","scopes":["profile","openid"]}}}` | Authentication configuration |
| configmap.adminServer.server.security.secure | bool | `false` | Controls whether to serve requests over SSL/TLS. |
| configmap.adminServer.server.security.useAuth | bool | `false` | Controls whether to enforce authentication. Follow the guide in https://docs.flyte.org/ on how to setup authentication. |
| configmap.catalog | object | `{"catalog-cache":{"endpoint":"datacatalog:89","insecure":true,"type":"datacatalog"}}` | Catalog Client configuration [structure](https://pkg.go.dev/github.com/flyteorg/flytepropeller/pkg/controller/nodes/task/catalog#Config) Additional advanced Catalog configuration [here](https://pkg.go.dev/github.com/lyft/flyteplugins/go/tasks/pluginmachinery/catalog#Config) |
| configmap.console | object | `{"BASE_URL":"/console","CONFIG_DIR":"/etc/flyte/config","DISABLE_AUTH":"1"}` | Configuration for Flyte console UI |
| configmap.copilot | object | `{"plugins":{"k8s":{"co-pilot":{"image":"cr.flyte.org/lyft/flyteplugins/flytecopilot:dc4bdbd61cac88a39a5ff43e40f026bdbc2c78a2","name":"flyte-copilot-","start-timeout":"30s"}}}}` | Copilot configuration |
| configmap.copilot.plugins.k8s.co-pilot | object | `{"image":"cr.flyte.org/lyft/flyteplugins/flytecopilot:dc4bdbd61cac88a39a5ff43e40f026bdbc2c78a2","name":"flyte-copilot-","start-timeout":"30s"}` | Structure documented [here](https://pkg.go.dev/github.com/lyft/flyteplugins@v0.5.28/go/tasks/pluginmachinery/flytek8s/config#FlyteCoPilotConfig) |
| configmap.core | object | `{"propeller":{"downstream-eval-duration":"30s","enable-admin-launcher":true,"leader-election":{"enabled":true,"lease-duration":"15s","lock-config-map":{"name":"propeller-leader","namespace":"flyte"},"renew-deadline":"10s","retry-period":"2s"},"limit-namespace":"all","max-workflow-retries":30,"metadata-prefix":"metadata/propeller","metrics-prefix":"flyte","prof-port":10254,"queue":{"batch-size":-1,"batching-interval":"2s","queue":{"base-delay":"5s","capacity":1000,"max-delay":"120s","rate":100,"type":"maxof"},"sub-queue":{"capacity":100,"rate":10,"type":"bucket"},"type":"batch"},"rawoutput-prefix":"s3://my-s3-bucket/","workers":4,"workflow-reeval-duration":"30s"},"webhook":{"certDir":"/etc/webhook/certs","serviceName":"flyte-pod-webhook"}}` | Core propeller configuration |
| configmap.core.propeller | object | `{"downstream-eval-duration":"30s","enable-admin-launcher":true,"leader-election":{"enabled":true,"lease-duration":"15s","lock-config-map":{"name":"propeller-leader","namespace":"flyte"},"renew-deadline":"10s","retry-period":"2s"},"limit-namespace":"all","max-workflow-retries":30,"metadata-prefix":"metadata/propeller","metrics-prefix":"flyte","prof-port":10254,"queue":{"batch-size":-1,"batching-interval":"2s","queue":{"base-delay":"5s","capacity":1000,"max-delay":"120s","rate":100,"type":"maxof"},"sub-queue":{"capacity":100,"rate":10,"type":"bucket"},"type":"batch"},"rawoutput-prefix":"s3://my-s3-bucket/","workers":4,"workflow-reeval-duration":"30s"}` | follows the structure specified [here](https://pkg.go.dev/github.com/flyteorg/flytepropeller/pkg/controller/config). |
| configmap.datacatalogServer | object | `{"application":{"grpcPort":8089,"grpcServerReflection":true,"httpPort":8080},"datacatalog":{"metrics-scope":"datacatalog","profiler-port":10254,"storage-prefix":"metadata/datacatalog"}}` | Datacatalog server config |
| configmap.domain | object | `{"domains":[{"id":"development","name":"development"},{"id":"staging","name":"staging"},{"id":"production","name":"production"}]}` | Domains configuration for Flyte projects. This enables the specified number of domains across all projects in Flyte. |
| configmap.enabled_plugins.tasks | object | `{"task-plugins":{"default-for-task-types":{"container":"container","container_array":"k8s-array","sidecar":"sidecar"},"enabled-plugins":["container","sidecar","k8s-array"]}}` | Tasks specific configuration [structure](https://pkg.go.dev/github.com/flyteorg/flytepropeller/pkg/controller/nodes/task/config#GetConfig) |
| configmap.enabled_plugins.tasks.task-plugins | object | `{"default-for-task-types":{"container":"container","container_array":"k8s-array","sidecar":"sidecar"},"enabled-plugins":["container","sidecar","k8s-array"]}` | Plugins configuration, [structure](https://pkg.go.dev/github.com/flyteorg/flytepropeller/pkg/controller/nodes/task/config#TaskPluginConfig) |
| configmap.enabled_plugins.tasks.task-plugins.enabled-plugins | list | `["container","sidecar","k8s-array"]` | [Enabled Plugins](https://pkg.go.dev/github.com/lyft/flyteplugins/go/tasks/config#Config). Enable sagemaker*, athena if you install the backend plugins |
| configmap.k8s | object | `{"plugins":{"k8s":{"default-cpus":"100m","default-env-vars":[],"default-memory":"100Mi"}}}` | Kubernetes specific Flyte configuration |
| configmap.k8s.plugins.k8s | object | `{"default-cpus":"100m","default-env-vars":[],"default-memory":"100Mi"}` | Configuration section for all K8s specific plugins [Configuration structure](https://pkg.go.dev/github.com/lyft/flyteplugins/go/tasks/pluginmachinery/flytek8s/config) |
| configmap.logger | object | `{"logger":{"level":4,"show-source":true}}` | Logger configuration |
| configmap.resource_manager | object | `{"propeller":{"resourcemanager":{"redis":{"hostKey":"mypassword","hostPath":"redis-resource-manager:6379"},"resourceMaxQuota":10000,"type":"noop"}}}` | Resource manager configuration |
| configmap.resource_manager.propeller | object | `{"resourcemanager":{"redis":{"hostKey":"mypassword","hostPath":"redis-resource-manager:6379"},"resourceMaxQuota":10000,"type":"noop"}}` | resource manager configuration |
| configmap.task_logs | object | `{"plugins":{"logs":{"cloudwatch-enabled":false,"kubernetes-enabled":false}}}` | Section that configures how the Task logs are displayed on the UI. This has to be changed based on your actual logging provider. Refer to [structure](https://pkg.go.dev/github.com/lyft/flyteplugins/go/tasks/logs#LogConfig) to understand how to configure various logging engines |
| configmap.task_logs.plugins.logs.cloudwatch-enabled | bool | `false` | One option is to enable cloudwatch logging for EKS, update the region and log group accordingly |
| configmap.task_resource_defaults | object | `{"task_resources":{"defaults":{"cpu":"100m","memory":"100Mi","storage":"5Mi"},"limits":{"cpu":2,"gpu":1,"memory":"1Gi","storage":"20Mi"}}}` | Task default resources configuration Refer to the full [structure](https://pkg.go.dev/github.com/lyft/flyteadmin@v0.3.37/pkg/runtime/interfaces#TaskResourceConfiguration). |
| configmap.task_resource_defaults.task_resources | object | `{"defaults":{"cpu":"100m","memory":"100Mi","storage":"5Mi"},"limits":{"cpu":2,"gpu":1,"memory":"1Gi","storage":"20Mi"}}` | Task default resources parameters |
| contour | object | `{"affinity":{},"contour":{"resources":{"limits":{"cpu":"100m","memory":"100Mi"},"requests":{"cpu":"10m","memory":"50Mi"}}},"enabled":true,"envoy":{"resources":{"limits":{"cpu":"100m","memory":"100Mi"},"requests":{"cpu":"10m","memory":"50Mi"}}},"nodeSelector":{},"podAnnotations":{},"replicaCount":1,"serviceAccountAnnotations":{},"tolerations":[]}` |  CONTOUR SETTINGS |
| contour.affinity | object | `{}` | affinity for Contour deployment |
| contour.contour.resources | object | `{"limits":{"cpu":"100m","memory":"100Mi"},"requests":{"cpu":"10m","memory":"50Mi"}}` | Default resources requests and limits for Contour |
| contour.contour.resources.limits | object | `{"cpu":"100m","memory":"100Mi"}` | Limits are the maximum set of resources needed for this pod |
| contour.contour.resources.requests | object | `{"cpu":"10m","memory":"50Mi"}` | Requests are the minimum set of resources needed for this pod |
| contour.enabled | bool | `true` | - enable or disable Contour deployment installation |
| contour.envoy.resources | object | `{"limits":{"cpu":"100m","memory":"100Mi"},"requests":{"cpu":"10m","memory":"50Mi"}}` | Default resources requests and limits for Envoy |
| contour.envoy.resources.limits | object | `{"cpu":"100m","memory":"100Mi"}` | Limits are the maximum set of resources needed for this pod |
| contour.envoy.resources.requests | object | `{"cpu":"10m","memory":"50Mi"}` | Requests are the minimum set of resources needed for this pod |
| contour.nodeSelector | object | `{}` | nodeSelector for Contour deployment |
| contour.podAnnotations | object | `{}` | Annotations for Contour pods |
| contour.replicaCount | int | `1` | Replicas count for Contour deployment |
| contour.serviceAccountAnnotations | object | `{}` | Annotations for ServiceAccount attached to Contour pods |
| contour.tolerations | list | `[]` | tolerations for Contour deployment |
| datacatalog | object | `{"affinity":{},"configPath":"/etc/datacatalog/config/*.yaml","image":{"pullPolicy":"IfNotPresent","repository":"cr.flyte.org/flyteorg/datacatalog","tag":"v0.3.9"},"nodeSelector":{},"podAnnotations":{},"replicaCount":1,"resources":{"limits":{"cpu":"500m","ephemeral-storage":"100Mi","memory":"500Mi"},"requests":{"cpu":"10m","ephemeral-storage":"50Mi","memory":"50Mi"}},"service":{"annotations":{"projectcontour.io/upstream-protocol.h2c":"grpc"},"type":"NodePort"},"serviceAccount":{"annotations":{},"create":true,"imagePullSecrets":{}},"tolerations":[]}` |  DATACATALOG SETTINGS |
| datacatalog.affinity | object | `{}` | affinity for Datacatalog deployment |
| datacatalog.configPath | string | `"/etc/datacatalog/config/*.yaml"` | Default regex string for searching configuration files |
| datacatalog.image.pullPolicy | string | `"IfNotPresent"` | Docker image pull policy |
| datacatalog.image.repository | string | `"cr.flyte.org/flyteorg/datacatalog"` | Docker image for Datacatalog deployment |
| datacatalog.image.tag | string | `"v0.3.9"` | Docker image tag |
| datacatalog.nodeSelector | object | `{}` | nodeSelector for Datacatalog deployment |
| datacatalog.podAnnotations | object | `{}` | Annotations for Datacatalog pods |
| datacatalog.replicaCount | int | `1` | Replicas count for Datacatalog deployment |
| datacatalog.resources | object | `{"limits":{"cpu":"500m","ephemeral-storage":"100Mi","memory":"500Mi"},"requests":{"cpu":"10m","ephemeral-storage":"50Mi","memory":"50Mi"}}` | Default resources requests and limits for Datacatalog deployment |
| datacatalog.service | object | `{"annotations":{"projectcontour.io/upstream-protocol.h2c":"grpc"},"type":"NodePort"}` | Service settings for Datacatalog |
| datacatalog.serviceAccount | object | `{"annotations":{},"create":true,"imagePullSecrets":{}}` | Configuration for service accounts for Datacatalog |
| datacatalog.serviceAccount.annotations | object | `{}` | Annotations for ServiceAccount attached to Datacatalog pods |
| datacatalog.serviceAccount.create | bool | `true` | Should a service account be created for Datacatalog |
| datacatalog.serviceAccount.imagePullSecrets | object | `{}` | ImapgePullSecrets to automatically assign to the service account |
| datacatalog.tolerations | list | `[]` | tolerations for Datacatalog deployment |
<<<<<<< HEAD
| db.admin.database.dbname | string | `"flyteadmin"` |  |
| db.admin.database.host | string | `"postgres"` |  |
| db.admin.database.port | int | `5432` |  |
| db.admin.database.username | string | `"postgres"` |  |
| db.datacatalog.database.dbname | string | `"datacatalog"` |  |
| db.datacatalog.database.host | string | `"postgres"` |  |
| db.datacatalog.database.port | int | `5432` |  |
| db.datacatalog.database.username | string | `"postgres"` |  |
=======
| db.database.host | string | `"postgres"` |  username: postgres |
| flyteadmin.additionalVolumeMounts | object | `{}` |  |
| flyteadmin.additionalVolumes | object | `{}` |  |
>>>>>>> 3930f65e
| flyteadmin.affinity | object | `{}` | affinity for Flyteadmin deployment |
| flyteadmin.configPath | string | `"/etc/flyte/config/*.yaml"` | Default regex string for searching configuration files |
| flyteadmin.image.pullPolicy | string | `"IfNotPresent"` | Docker image pull policy |
| flyteadmin.image.repository | string | `"cr.flyte.org/flyteorg/flyteadmin"` | Docker image for Flyteadmin deployment |
| flyteadmin.image.tag | string | `"v0.6.28"` | Docker image tag |
| flyteadmin.initialProjects | list | `["flytesnacks","flytetester","flyteexamples"]` | Initial projects to create |
| flyteadmin.nodeSelector | object | `{}` | nodeSelector for Flyteadmin deployment |
| flyteadmin.podAnnotations | object | `{}` | Annotations for Flyteadmin pods |
| flyteadmin.replicaCount | int | `1` | Replicas count for Flyteadmin deployment |
| flyteadmin.resources | object | `{"limits":{"cpu":"250m","ephemeral-storage":"100Mi","memory":"500Mi"},"requests":{"cpu":"10m","ephemeral-storage":"50Mi","memory":"50Mi"}}` | Default resources requests and limits for Flyteadmin deployment |
| flyteadmin.secrets | object | `{}` |  |
| flyteadmin.service | object | `{"annotations":{"projectcontour.io/upstream-protocol.h2c":"grpc"},"loadBalancerSourceRanges":[],"type":"ClusterIP"}` | Service settings for Flyteadmin |
| flyteadmin.serviceAccount | object | `{"annotations":{},"create":true,"imagePullSecrets":{}}` | Configuration for service accounts for FlyteAdmin |
| flyteadmin.serviceAccount.annotations | object | `{}` | Annotations for ServiceAccount attached to Flyteadmin pods |
| flyteadmin.serviceAccount.create | bool | `true` | Should a service account be created for flyteadmin |
| flyteadmin.serviceAccount.imagePullSecrets | object | `{}` | ImapgePullSecrets to automatically assign to the service account |
| flyteadmin.tolerations | list | `[]` | tolerations for Flyteadmin deployment |
| flyteconsole | object | `{"affinity":{},"image":{"pullPolicy":"IfNotPresent","repository":"cr.flyte.org/flyteorg/flyteconsole","tag":"v0.25.1"},"nodeSelector":{},"podAnnotations":{},"replicaCount":1,"resources":{"limits":{"cpu":"500m","memory":"250Mi"},"requests":{"cpu":"10m","memory":"50Mi"}},"service":{"annotations":{},"type":"ClusterIP"},"tolerations":[]}` |  FLYTECONSOLE SETTINGS |
| flyteconsole.affinity | object | `{}` | affinity for Flyteconsole deployment |
| flyteconsole.image.pullPolicy | string | `"IfNotPresent"` | Docker image pull policy |
| flyteconsole.image.repository | string | `"cr.flyte.org/flyteorg/flyteconsole"` | Docker image for Flyteconsole deployment |
| flyteconsole.image.tag | string | `"v0.25.1"` | Docker image tag |
| flyteconsole.nodeSelector | object | `{}` | nodeSelector for Flyteconsole deployment |
| flyteconsole.podAnnotations | object | `{}` | Annotations for Flyteconsole pods |
| flyteconsole.replicaCount | int | `1` | Replicas count for Flyteconsole deployment |
| flyteconsole.resources | object | `{"limits":{"cpu":"500m","memory":"250Mi"},"requests":{"cpu":"10m","memory":"50Mi"}}` | Default resources requests and limits for Flyteconsole deployment |
| flyteconsole.service | object | `{"annotations":{},"type":"ClusterIP"}` | Service settings for Flyteconsole |
| flyteconsole.tolerations | list | `[]` | tolerations for Flyteconsole deployment |
| flytepropeller | object | `{"affinity":{},"cacheSizeMbs":0,"configPath":"/etc/flyte/config/*.yaml","image":{"pullPolicy":"IfNotPresent","repository":"cr.flyte.org/flyteorg/flytepropeller","tag":"v0.14.3"},"nodeSelector":{},"podAnnotations":{},"replicaCount":1,"resources":{"limits":{"cpu":"200m","ephemeral-storage":"100Mi","memory":"200Mi"},"requests":{"cpu":"10m","ephemeral-storage":"50Mi","memory":"50Mi"}},"serviceAccount":{"annotations":{},"create":true,"imagePullSecrets":{}},"tolerations":[]}` |  FLYTEPROPELLER SETTINGS |
| flytepropeller.affinity | object | `{}` | affinity for Flytepropeller deployment |
| flytepropeller.configPath | string | `"/etc/flyte/config/*.yaml"` | Default regex string for searching configuration files |
| flytepropeller.image.pullPolicy | string | `"IfNotPresent"` | Docker image pull policy |
| flytepropeller.image.repository | string | `"cr.flyte.org/flyteorg/flytepropeller"` | Docker image for Flytepropeller deployment |
| flytepropeller.image.tag | string | `"v0.14.3"` | Docker image tag |
| flytepropeller.nodeSelector | object | `{}` | nodeSelector for Flytepropeller deployment |
| flytepropeller.podAnnotations | object | `{}` | Annotations for Flytepropeller pods |
| flytepropeller.replicaCount | int | `1` | Replicas count for Flytepropeller deployment |
| flytepropeller.resources | object | `{"limits":{"cpu":"200m","ephemeral-storage":"100Mi","memory":"200Mi"},"requests":{"cpu":"10m","ephemeral-storage":"50Mi","memory":"50Mi"}}` | Default resources requests and limits for Flytepropeller deployment |
| flytepropeller.serviceAccount | object | `{"annotations":{},"create":true,"imagePullSecrets":{}}` | Configuration for service accounts for FlytePropeller |
| flytepropeller.serviceAccount.annotations | object | `{}` | Annotations for ServiceAccount attached to FlytePropeller pods |
| flytepropeller.serviceAccount.create | bool | `true` | Should a service account be created for FlytePropeller |
| flytepropeller.serviceAccount.imagePullSecrets | object | `{}` | ImapgePullSecrets to automatically assign to the service account |
| flytepropeller.tolerations | list | `[]` | tolerations for Flytepropeller deployment |
| flytescheduler | object | `{"affinity":{},"configPath":"/etc/flyte/config/*.yaml","enabled":true,"image":{"pullPolicy":"IfNotPresent","repository":"ghcr.io/flyteorg/flytescheduler","tag":"v0.6.28"},"nodeSelector":{},"podAnnotations":{},"resources":{"limits":{"cpu":"250m","ephemeral-storage":"100Mi","memory":"500Mi"},"requests":{"cpu":"10m","ephemeral-storage":"50Mi","memory":"50Mi"}},"secrets":{},"serviceAccount":{"annotations":{},"create":true,"imagePullSecrets":{}},"tolerations":[]}` |  FLYTESCHEDULER SETTINGS |
| flytescheduler.affinity | object | `{}` | affinity for Flyteadmin deployment |
| flytescheduler.configPath | string | `"/etc/flyte/config/*.yaml"` | Default regex string for searching configuration files |
| flytescheduler.image.pullPolicy | string | `"IfNotPresent"` | Docker image pull policy |
| flytescheduler.image.repository | string | `"ghcr.io/flyteorg/flytescheduler"` | Docker image for Flyteadmin deployment |
| flytescheduler.image.tag | string | `"v0.6.28"` | Docker image tag |
| flytescheduler.nodeSelector | object | `{}` | nodeSelector for Flyteadmin deployment |
| flytescheduler.podAnnotations | object | `{}` | Annotations for Flyteadmin pods |
| flytescheduler.resources | object | `{"limits":{"cpu":"250m","ephemeral-storage":"100Mi","memory":"500Mi"},"requests":{"cpu":"10m","ephemeral-storage":"50Mi","memory":"50Mi"}}` | Default resources requests and limits for Flyteadmin deployment |
| flytescheduler.serviceAccount | object | `{"annotations":{},"create":true,"imagePullSecrets":{}}` | Configuration for service accounts for FlyteAdmin |
| flytescheduler.serviceAccount.annotations | object | `{}` | Annotations for ServiceAccount attached to Flyteadmin pods |
| flytescheduler.serviceAccount.create | bool | `true` | Should a service account be created for flyteadmin |
| flytescheduler.serviceAccount.imagePullSecrets | object | `{}` | ImapgePullSecrets to automatically assign to the service account |
| flytescheduler.tolerations | list | `[]` | tolerations for Flyteadmin deployment |
| kubernetes-dashboard | object | `{"enabled":false}` |  KUBERNETES DASHBOARD |
| minio | object | `{"affinity":{},"enabled":true,"image":{"pullPolicy":"IfNotPresent","repository":"minio/minio","tag":"RELEASE.2020-12-16T05-05-17Z"},"nodeSelector":{},"podAnnotations":{},"replicaCount":1,"resources":{"limits":{"cpu":"200m","memory":"512Mi"},"requests":{"cpu":"10m","memory":"128Mi"}},"service":{"annotations":{},"type":"ClusterIP"},"tolerations":[]}` |  MINIO SETTINGS |
| minio.affinity | object | `{}` | affinity for Minio deployment |
| minio.enabled | bool | `true` | - enable or disable Minio deployment installation |
| minio.image.pullPolicy | string | `"IfNotPresent"` | Docker image pull policy |
| minio.image.repository | string | `"minio/minio"` | Docker image for Minio deployment |
| minio.image.tag | string | `"RELEASE.2020-12-16T05-05-17Z"` | Docker image tag |
| minio.nodeSelector | object | `{}` | nodeSelector for Minio deployment |
| minio.podAnnotations | object | `{}` | Annotations for Minio pods |
| minio.replicaCount | int | `1` | Replicas count for Minio deployment |
| minio.resources | object | `{"limits":{"cpu":"200m","memory":"512Mi"},"requests":{"cpu":"10m","memory":"128Mi"}}` | Default resources requests and limits for Minio deployment |
| minio.resources.limits | object | `{"cpu":"200m","memory":"512Mi"}` | Limits are the maximum set of resources needed for this pod |
| minio.resources.requests | object | `{"cpu":"10m","memory":"128Mi"}` | Requests are the minimum set of resources needed for this pod |
| minio.service | object | `{"annotations":{},"type":"ClusterIP"}` | Service settings for Minio |
| minio.tolerations | list | `[]` | tolerations for Minio deployment |
| postgres | object | `{"affinity":{},"enabled":true,"image":{"pullPolicy":"IfNotPresent","repository":"postgres","tag":"10.16"},"nodeSelector":{},"podAnnotations":{},"replicaCount":1,"resources":{"limits":{"cpu":"1000m","memory":"512Mi"},"requests":{"cpu":"10m","memory":"128Mi"}},"service":{"annotations":{},"type":"ClusterIP"},"tolerations":[]}` |  POSTGRES SETTINGS |
| postgres.affinity | object | `{}` | affinity for Postgres deployment |
| postgres.enabled | bool | `true` | - enable or disable Postgres deployment installation |
| postgres.image.pullPolicy | string | `"IfNotPresent"` | Docker image pull policy |
| postgres.image.repository | string | `"postgres"` | Docker image for Postgres deployment |
| postgres.image.tag | string | `"10.16"` | Docker image tag |
| postgres.nodeSelector | object | `{}` | nodeSelector for Postgres deployment |
| postgres.podAnnotations | object | `{}` | Annotations for Postgres pods |
| postgres.replicaCount | int | `1` | Replicas count for Postgres deployment |
| postgres.resources | object | `{"limits":{"cpu":"1000m","memory":"512Mi"},"requests":{"cpu":"10m","memory":"128Mi"}}` | Default resources requests and limits for Postgres deployment |
| postgres.service | object | `{"annotations":{},"type":"ClusterIP"}` | Service settings for Postgres |
| postgres.tolerations | list | `[]` | tolerations for Postgres deployment |
| pytorchoperator | object | `{"affinity":{},"enabled":true,"image":{"pullPolicy":"IfNotPresent","repository":"gcr.io/kubeflow-images-public/pytorch-operator","tag":"v1.0.0-g047cf0f"},"nodeSelector":{},"podAnnotations":{},"replicaCount":1,"resources":{"limits":{"cpu":"500m","memory":"1000M"},"requests":{"cpu":"10m","memory":"50M"}},"service":{"annotations":{},"type":"ClusterIP"},"serviceAccountAnnotations":{},"tolerations":[]}` | -------------------- Distributed Pytorch execution using the K8s Pytorch operator |
| pytorchoperator.affinity | object | `{}` | affinity for Pytorchoperator deployment |
| pytorchoperator.enabled | bool | `true` | - enable or disable Pytorchoperator deployment installation |
| pytorchoperator.image.pullPolicy | string | `"IfNotPresent"` | Docker image pull policy |
| pytorchoperator.image.repository | string | `"gcr.io/kubeflow-images-public/pytorch-operator"` | Docker image for Pytorchoperator |
| pytorchoperator.image.tag | string | `"v1.0.0-g047cf0f"` | Docker image tag |
| pytorchoperator.nodeSelector | object | `{}` | nodeSelector for Pytorchoperator deployment |
| pytorchoperator.podAnnotations | object | `{}` | Annotations for Pytorchoperator pods |
| pytorchoperator.replicaCount | int | `1` | Replicas count for Pytorchoperator deployment |
| pytorchoperator.resources | object | `{"limits":{"cpu":"500m","memory":"1000M"},"requests":{"cpu":"10m","memory":"50M"}}` | Default resources requests and limits for Pytorchoperator |
| pytorchoperator.service | object | `{"annotations":{},"type":"ClusterIP"}` | Service settings for Pytorchoperator |
| pytorchoperator.serviceAccountAnnotations | object | `{}` | Annotations for ServiceAccount attached to Pytorchoperator pods |
| pytorchoperator.tolerations | list | `[]` | tolerations for Pytorchoperator deployment |
| redis | object | `{"affinity":{},"enabled":true,"image":{"pullPolicy":"IfNotPresent","repository":"docker.io/bitnami/redis","tag":"4.0.2-r1"},"nodeSelector":{},"podAnnotations":{},"replicaCount":1,"resources":{"limits":{"cpu":"1000m","memory":"1Gi"},"requests":{"cpu":"10m","memory":"50Mi"}},"service":{"annotations":{},"type":"ClusterIP"},"tolerations":[]}` | -------------------------------------------- Sandbox Configuration Sandbox allows to run flyte without any cloud dependencies and can be run even locally on your laptop. This is achieved by replacing cloud service dependencies by k8s local alternatives. These may not be ideal for a high performance setup, but are great to try out flyte ----------------------------------------------- REDIS SETTINGS |
| redis.affinity | object | `{}` | affinity for Redis Statefulset |
| redis.enabled | bool | `true` | - enable or disable Redis Statefulset installation |
| redis.image.pullPolicy | string | `"IfNotPresent"` | Docker image pull policy |
| redis.image.repository | string | `"docker.io/bitnami/redis"` | Docker image for Redis Statefulset |
| redis.image.tag | string | `"4.0.2-r1"` | Docker image tag |
| redis.nodeSelector | object | `{}` | nodeSelector for Redis Statefulset |
| redis.podAnnotations | object | `{}` | Annotations for Redis pods |
| redis.replicaCount | int | `1` | Replicas count for Redis Statefulset |
| redis.resources | object | `{"limits":{"cpu":"1000m","memory":"1Gi"},"requests":{"cpu":"10m","memory":"50Mi"}}` | Default resources requests and limits for Redis Statefulset |
| redis.resources.limits | object | `{"cpu":"1000m","memory":"1Gi"}` | Limits are the maximum needed resources for this pod. |
| redis.resources.requests | object | `{"cpu":"10m","memory":"50Mi"}` | Requests are the minimum required resources for this pod. |
| redis.service | object | `{"annotations":{},"type":"ClusterIP"}` | Service settings for Redis |
| redis.tolerations | list | `[]` | tolerations for Redis Statefulset |
| sagemaker | object | `{"enabled":false,"plugin_config":{"plugins":{"sagemaker":{"region":"<region>","roleArn":"<arn>"}}}}` | --------------- -- Training on AWS Sagemaker using AWS Sagemaker operator. To actually install the operator, please follow instructions [here](https://github.com/aws/amazon-sagemaker-operator-for-k8s/tree/master/hack/charts/installer/rolebased) Use the config section here to just enable sagemaker plugin in Flyte, after you have installed the operator using the information |
| sparkoperator | object | `{"enabled":true,"image":{"tag":"v1beta2-1.2.0-3.0.0"},"plugin_config":{"plugins":{"spark":{"spark-config-default":[{"spark.hadoop.fs.s3a.aws.credentials.provider":"com.amazonaws.auth.DefaultAWSCredentialsProviderChain"},{"spark.hadoop.mapreduce.fileoutputcommitter.algorithm.version":"2"},{"spark.kubernetes.allocation.batch.size":"50"},{"spark.hadoop.fs.s3a.acl.default":"BucketOwnerFullControl"},{"spark.hadoop.fs.s3n.impl":"org.apache.hadoop.fs.s3a.S3AFileSystem"},{"spark.hadoop.fs.AbstractFileSystem.s3n.impl":"org.apache.hadoop.fs.s3a.S3A"},{"spark.hadoop.fs.s3.impl":"org.apache.hadoop.fs.s3a.S3AFileSystem"},{"spark.hadoop.fs.AbstractFileSystem.s3.impl":"org.apache.hadoop.fs.s3a.S3A"},{"spark.hadoop.fs.s3a.impl":"org.apache.hadoop.fs.s3a.S3AFileSystem"},{"spark.hadoop.fs.AbstractFileSystem.s3a.impl":"org.apache.hadoop.fs.s3a.S3A"},{"spark.hadoop.fs.s3a.multipart.threshold":"536870912"},{"spark.blacklist.enabled":"true"},{"spark.blacklist.timeout":"5m"},{"spark.task.maxfailures":"8"}]}}},"replicaCount":1,"resources":{"limits":{"cpu":"1000m","memory":"500M"},"requests":{"cpu":"10m","memory":"50M"}}}` | ------------------------------------------------------ Optional Plugins -------------------------------------------------------- -- Optional: Spark Plugin using the Spark Operator |
| sparkoperator.enabled | bool | `true` | - enable or disable Sparkoperator deployment installation |
| sparkoperator.image.tag | string | `"v1beta2-1.2.0-3.0.0"` | Docker image for Sparkoperator |
| sparkoperator.plugin_config | object | `{"plugins":{"spark":{"spark-config-default":[{"spark.hadoop.fs.s3a.aws.credentials.provider":"com.amazonaws.auth.DefaultAWSCredentialsProviderChain"},{"spark.hadoop.mapreduce.fileoutputcommitter.algorithm.version":"2"},{"spark.kubernetes.allocation.batch.size":"50"},{"spark.hadoop.fs.s3a.acl.default":"BucketOwnerFullControl"},{"spark.hadoop.fs.s3n.impl":"org.apache.hadoop.fs.s3a.S3AFileSystem"},{"spark.hadoop.fs.AbstractFileSystem.s3n.impl":"org.apache.hadoop.fs.s3a.S3A"},{"spark.hadoop.fs.s3.impl":"org.apache.hadoop.fs.s3a.S3AFileSystem"},{"spark.hadoop.fs.AbstractFileSystem.s3.impl":"org.apache.hadoop.fs.s3a.S3A"},{"spark.hadoop.fs.s3a.impl":"org.apache.hadoop.fs.s3a.S3AFileSystem"},{"spark.hadoop.fs.AbstractFileSystem.s3a.impl":"org.apache.hadoop.fs.s3a.S3A"},{"spark.hadoop.fs.s3a.multipart.threshold":"536870912"},{"spark.blacklist.enabled":"true"},{"spark.blacklist.timeout":"5m"},{"spark.task.maxfailures":"8"}]}}}` | Spark plugin configuration |
| sparkoperator.plugin_config.plugins.spark.spark-config-default | list | `[{"spark.hadoop.fs.s3a.aws.credentials.provider":"com.amazonaws.auth.DefaultAWSCredentialsProviderChain"},{"spark.hadoop.mapreduce.fileoutputcommitter.algorithm.version":"2"},{"spark.kubernetes.allocation.batch.size":"50"},{"spark.hadoop.fs.s3a.acl.default":"BucketOwnerFullControl"},{"spark.hadoop.fs.s3n.impl":"org.apache.hadoop.fs.s3a.S3AFileSystem"},{"spark.hadoop.fs.AbstractFileSystem.s3n.impl":"org.apache.hadoop.fs.s3a.S3A"},{"spark.hadoop.fs.s3.impl":"org.apache.hadoop.fs.s3a.S3AFileSystem"},{"spark.hadoop.fs.AbstractFileSystem.s3.impl":"org.apache.hadoop.fs.s3a.S3A"},{"spark.hadoop.fs.s3a.impl":"org.apache.hadoop.fs.s3a.S3AFileSystem"},{"spark.hadoop.fs.AbstractFileSystem.s3a.impl":"org.apache.hadoop.fs.s3a.S3A"},{"spark.hadoop.fs.s3a.multipart.threshold":"536870912"},{"spark.blacklist.enabled":"true"},{"spark.blacklist.timeout":"5m"},{"spark.task.maxfailures":"8"}]` | Spark default configuration |
| sparkoperator.plugin_config.plugins.spark.spark-config-default[0] | object | `{"spark.hadoop.fs.s3a.aws.credentials.provider":"com.amazonaws.auth.DefaultAWSCredentialsProviderChain"}` |  it can use the serviceAccount based IAM role or ec2 metadata based. This is more in line with how AWS works |
| sparkoperator.replicaCount | int | `1` | Replicas count for Sparkoperator deployment |
| sparkoperator.resources | object | `{"limits":{"cpu":"1000m","memory":"500M"},"requests":{"cpu":"10m","memory":"50M"}}` | Default resources requests and limits for Sparkoperator |
| storage | object | `{"bucketName":"my-s3-bucket","custom":{},"gcs":null,"s3":{"region":"us-east-1"},"type":"sandbox"}` | --------------------------------------------------- Core dependencies that should be configured for Flyte to work on any platform Specifically 2 - Storage (s3, gcs etc), Production RDBMS - Aurora, CloudSQL etc ------------------------------------------------------ STORAGE SETTINGS |
| storage.bucketName | string | `"my-s3-bucket"` | bucketName defines the storage bucket flyte will use. Required for all types except for sandbox. |
| storage.custom | object | `{}` | GCP project ID. Required for storage type gcs. projectId: -- Settings for storage type custom. See https://github:com/graymeta/stow for supported storage providers/settings. |
| storage.gcs | string | `nil` | settings for storage type gcs |
| storage.s3 | object | `{"region":"us-east-1"}` | settings for storage type s3 |
| storage.type | string | `"sandbox"` | Sets the storage type. Supported values are sandbox, s3, gcs and custom. |
| tf_operator | object | `{"enabled":false}` | -------------------- -- Distributed tensorflow training using the TF-Operator. This can be installed as explained [here](https://github.com/kubeflow/tf-operator) There is no helm chart maintained and hence it might need an independent installation |
| webhook | object | `{"enabled":true,"service":{"annotations":{"projectcontour.io/upstream-protocol.h2c":"grpc"},"type":"ClusterIP"},"serviceAccount":{"annotations":{},"create":true,"imagePullSecrets":{}}}` |  WEBHOOK SETTINGS |
| webhook.enabled | bool | `true` | enable or disable secrets webhook |
| webhook.service | object | `{"annotations":{"projectcontour.io/upstream-protocol.h2c":"grpc"},"type":"ClusterIP"}` | Service settings for the webhook |
| webhook.serviceAccount | object | `{"annotations":{},"create":true,"imagePullSecrets":{}}` | Configuration for service accounts for the webhook |
| webhook.serviceAccount.annotations | object | `{}` | Annotations for ServiceAccount attached to the webhook |
| webhook.serviceAccount.create | bool | `true` | Should a service account be created for the webhook |
| webhook.serviceAccount.imagePullSecrets | object | `{}` | ImapgePullSecrets to automatically assign to the service account |
| workflow_notifications | object | `{"config":{},"enabled":false}` | **Optional Component** Workflow notifications module is an optional dependency. Flyte uses cloud native pub-sub systems to notify users of various events in their workflows |
| workflow_scheduler | object | `{"config":{},"enabled":false}` | -------------------------------------------------------------- Optional Modules Flyte built extensions that enable various additional features in Flyte. All these features are optional, but are critical to run certain features ------------------------------------------------------------------------ -- **Optional Component** Flyte uses a cloud hosted Cron scheduler to run workflows on a schedule. The following module is optional. Without, this module, you will not have scheduled launchplans / workflows. Docs: https://docs.flyte.org/en/latest/howto/enable_and_use_schedules.html#setting-up-scheduled-workflows |<|MERGE_RESOLUTION|>--- conflicted
+++ resolved
@@ -130,7 +130,6 @@
 | datacatalog.serviceAccount.create | bool | `true` | Should a service account be created for Datacatalog |
 | datacatalog.serviceAccount.imagePullSecrets | object | `{}` | ImapgePullSecrets to automatically assign to the service account |
 | datacatalog.tolerations | list | `[]` | tolerations for Datacatalog deployment |
-<<<<<<< HEAD
 | db.admin.database.dbname | string | `"flyteadmin"` |  |
 | db.admin.database.host | string | `"postgres"` |  |
 | db.admin.database.port | int | `5432` |  |
@@ -139,11 +138,8 @@
 | db.datacatalog.database.host | string | `"postgres"` |  |
 | db.datacatalog.database.port | int | `5432` |  |
 | db.datacatalog.database.username | string | `"postgres"` |  |
-=======
-| db.database.host | string | `"postgres"` |  username: postgres |
 | flyteadmin.additionalVolumeMounts | object | `{}` |  |
 | flyteadmin.additionalVolumes | object | `{}` |  |
->>>>>>> 3930f65e
 | flyteadmin.affinity | object | `{}` | affinity for Flyteadmin deployment |
 | flyteadmin.configPath | string | `"/etc/flyte/config/*.yaml"` | Default regex string for searching configuration files |
 | flyteadmin.image.pullPolicy | string | `"IfNotPresent"` | Docker image pull policy |
