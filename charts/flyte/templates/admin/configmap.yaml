--- conflicted
+++ resolved
@@ -5,14 +5,10 @@
   namespace: {{ template "flyte.namespace" . }}
   labels: {{ include "flyteadmin.labels" . | nindent 4 }}
 data:
-<<<<<<< HEAD
 {{- with .Values.configmap.admin }}
   admin.yaml: | {{ toYaml . | nindent 4 }}
 {{- end }}
-{{- with .Values.db }}
-=======
 {{- with .Values.db.admin }}
->>>>>>> af51fa93
   db.yaml: | {{ tpl (toYaml .) $ | nindent 4 }}
 {{- end }}
 {{- with .Values.configmap.domain }}
