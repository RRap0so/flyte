--- conflicted
+++ resolved
@@ -183,6 +183,8 @@
     # -- Default regex string for searching configuration files
     configPath: /etc/flyte/config/*.yaml
 
+    client_secret: foobar
+
     # -- Configuration for service accounts for FlytePropeller
     serviceAccount:
       # -- Should a service account be created for FlytePropeller
@@ -291,7 +293,6 @@
       # --- Enable or disable creating Flyte namespace in template. Enable when using helm as template-engine only. Disable when using `helm install ...`.
       enabled: false
 
-<<<<<<< HEAD
   # -----------------------------------------------------
   # Core dependencies that should be configured for Flyte to work on any platform
   # Specifically 2 - Storage (s3, gcs etc), Production RDBMS - Aurora, CloudSQL etc
@@ -316,49 +317,6 @@
     # serviceAccountKey: ""
     # -- Settings for storage type custom. See https://github:com/graymeta/stow for supported storage providers/settings.
     custom: {}
-=======
-flytepropeller:
-  # -- Replicas count for Flytepropeller deployment
-  replicaCount: 1
-  image:
-    # -- Docker image for Flytepropeller deployment
-    repository: cr.flyte.org/flyteorg/flytepropeller
-    # -- Docker image tag
-    tag: v0.15.17 # FLYTEPROPELLER_TAG
-    # -- Docker image pull policy
-    pullPolicy: IfNotPresent
-  # -- Default resources requests and limits for Flytepropeller deployment
-  resources:
-    limits:
-      cpu: 200m
-      ephemeral-storage: 100Mi
-      memory: 200Mi
-    requests:
-      cpu: 10m
-      ephemeral-storage: 50Mi
-      memory: 50Mi
-  cacheSizeMbs: 0
-  client_secret: foobar
-  # -- Default regex string for searching configuration files
-  configPath: /etc/flyte/config/*.yaml
-
-  # -- Configuration for service accounts for FlytePropeller
-  serviceAccount:
-    # -- Should a service account be created for FlytePropeller
-    create: true
-    # -- Annotations for ServiceAccount attached to FlytePropeller pods
-    annotations: {}
-    # -- ImapgePullSecrets to automatically assign to the service account
-    imagePullSecrets: {}
-  # -- Annotations for Flytepropeller pods
-  podAnnotations: {}
-  # -- nodeSelector for Flytepropeller deployment
-  nodeSelector: {}
-  # -- tolerations for Flytepropeller deployment
-  tolerations: []
-  # -- affinity for Flytepropeller deployment
-  affinity: {}
->>>>>>> a60eab90
 
   # Database configuration
   db:
