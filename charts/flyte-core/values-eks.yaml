userSettings:
  accountNumber: <ACCOUNT_NUMBER>
  accountRegion: <AWS_REGION>
  certificateArn: <CERTIFICATE_ARN>
  dbPassword: <DB_PASSWORD>
  rdsHost: <RDS_HOST>
  bucketName: <BUCKET_NAME>
  logGroup: <LOG_GROUP_NAME>
  redisHostUrl: <REDIS_HOST_URL>
  redisHostKey: <REDIS_HOST_KEY>

#
# FLYTEADMIN
#

flyteadmin:
  replicaCount: 2
  # -- IAM role for SA: https://docs.aws.amazon.com/eks/latest/userguide/iam-roles-for-service-accounts.html
  serviceAccount:
    # -- If the service account is created by you, make this false, else a new service account will be created and the iam-role-flyte will be added
    # you can change the name of this role
    create: true
    annotations:
      eks.amazonaws.com/role-arn: arn:aws:iam::{{ .Values.userSettings.accountNumber }}:role/iam-role-flyte

  resources:
    limits:
      ephemeral-storage: 200Mi
    requests:
      cpu: 50m
      ephemeral-storage: 200Mi
      memory: 200Mi
<<<<<<< HEAD

=======
>>>>>>> 8ba9e2f9
  affinity:
    podAntiAffinity:
      requiredDuringSchedulingIgnoredDuringExecution:
        - labelSelector:
            matchLabels:
              app.kubernetes.io/name: flyteadmin
          topologyKey: kubernetes.io/hostname

#
# FLYTESCHEDULER
#

flytescheduler: {}

#
# DATACATALOG
#

datacatalog:
  replicaCount: 2
  serviceAccount:
    # -- If the service account is created by you, make this false
    create: true
    annotations:
      eks.amazonaws.com/role-arn: arn:aws:iam::{{ .Values.userSettings.accountNumber }}:role/iam-role-flyte
  resources:
    limits:
      cpu: 1
      ephemeral-storage: 200Mi
    requests:
      cpu: 500m
      ephemeral-storage: 200Mi
      memory: 200Mi
  affinity:
    podAntiAffinity:
      requiredDuringSchedulingIgnoredDuringExecution:
        - labelSelector:
            matchLabels:
              app.kubernetes.io/name: datacatalog
          topologyKey: kubernetes.io/hostname

#
# FLYTEPROPELLER
#

flytepropeller:
  replicaCount: 2
  manager: false
  serviceAccount:
    # -- If the service account is created by you, make this false
    create: true
    annotations:
      eks.amazonaws.com/role-arn: arn:aws:iam::{{ .Values.userSettings.accountNumber }}:role/iam-role-flyte
  resources:
    limits:
      cpu: 1
      ephemeral-storage: 1Gi
      memory: 2Gi
    requests:
      cpu: 1
      ephemeral-storage: 1Gi
      memory: 2Gi
  cacheSizeMbs: 1024
  # -- Sets priorityClassName for propeller pod(s).
  priorityClassName: "system-cluster-critical"
  affinity:
    podAntiAffinity:
      requiredDuringSchedulingIgnoredDuringExecution:
        - labelSelector:
            matchLabels:
              app.kubernetes.io/name: flytepropeller
          topologyKey: kubernetes.io/hostname

#
# FLYTECONSOLE
#

flyteconsole:
  replicaCount: 2
  resources:
    limits:
      cpu: 250m
  affinity:
    podAntiAffinity:
      requiredDuringSchedulingIgnoredDuringExecution:
        - labelSelector:
            matchLabels:
              app.kubernetes.io/name: flyteconsole
          topologyKey: kubernetes.io/hostname

#
# COMMON
#

common:
  ingress:
    albSSLRedirect: true
    separateGrpcIngress: true
    annotations:
      # -- aws-load-balancer-controller v2.1 or higher is required - https://kubernetes-sigs.github.io/aws-load-balancer-controller/v2.1/
      # For EKS if using [ALB](https://kubernetes-sigs.github.io/aws-load-balancer-controller/guide/ingress/annotations/), these annotations are set
      kubernetes.io/ingress.class: alb
      alb.ingress.kubernetes.io/tags: service_instance=production
      alb.ingress.kubernetes.io/scheme: internet-facing
      # -- This is the certificate arn of the cert imported in AWS certificate manager.
      alb.ingress.kubernetes.io/certificate-arn: "{{ .Values.userSettings.certificateArn }}"
      alb.ingress.kubernetes.io/listen-ports: '[{"HTTP": 80}, {"HTTPS":443}]'
      alb.ingress.kubernetes.io/actions.ssl-redirect: '{"Type": "redirect", "RedirectConfig": { "Protocol": "HTTPS", "Port": "443", "StatusCode": "HTTP_301"}}'
      # -- Instruct ALB Controller to not create multiple load balancers (and hence maintain a single endpoint for both GRPC and Http)
      alb.ingress.kubernetes.io/group.name: flyte
    separateGrpcIngressAnnotations:
      alb.ingress.kubernetes.io/backend-protocol-version: HTTP2
  databaseSecret:
    name: db-pass
    secretManifest:
      # -- Leave it empty if your secret already exists
      # Else you can create your own secret object. You can use Kubernetes secrets, else you can configure external secrets
      # For external secrets please install Necessary dependencies, like, of your choice
      # - https://github.com/hashicorp/vault
      # - https://github.com/godaddy/kubernetes-external-secrets
      apiVersion: v1
      kind: Secret
      metadata:
        name: db-pass
      type: Opaque
      stringData:
        # -- If using plain text you can provide the password here
        pass.txt: "{{ .Values.userSettings.dbPassword }}"

# -----------------------------------------------------
# Core dependencies that should be configured for Flyte to work on any platform
# Specifically 2 - Storage (s3, gcs etc), Production RDBMS - Aurora, CloudSQL etc
# ------------------------------------------------------
#
# STORAGE SETTINGS
#

storage:
  # -- Sets the storage type. Supported values are sandbox, s3, gcs and custom.
  type: s3
  # -- bucketName defines the storage bucket flyte will use. Required for all types except for sandbox.
  bucketName: "{{ .Values.userSettings.bucketName }}"
  s3:
    region: "{{ .Values.userSettings.accountRegion }}"

db:
  datacatalog:
    database:
      port: 5432
      # -- Create a user called flyteadmin
      username: flyteadmin
      host: "{{ .Values.userSettings.rdsHost }}"
      # -- Create a DB called datacatalog (OR change the name here)
      dbname: flyteadmin
      passwordPath: /etc/db/pass.txt
  admin:
    database:
      port: 5432
      # -- Create a user called flyteadmin
      username: flyteadmin
      host: "{{ .Values.userSettings.rdsHost }}"
      # -- Create a DB called flyteadmin (OR change the name here)
      dbname: flyteadmin
      passwordPath: /etc/db/pass.txt
#
# CONFIGMAPS
#

configmap:
  adminServer:
    server:
      httpPort: 8088
      grpcPort: 8089
      security:
        secure: false
        useAuth: false
        allowCors: true
        allowedOrigins:
          # Accepting all domains for Sandbox installation
          - "*"
        allowedHeaders:
          - "Content-Type"

  task_resource_defaults:
    task_resources:
      defaults:
        cpu: 1000m
        memory: 1000Mi
        storage: 1000Mi
      limits:
        storage: 2000Mi

  core:
    propeller:
      rawoutput-prefix: "s3://{{ .Values.userSettings.bucketName }}/"
      workers: 40
      gc-interval: 12h
      max-workflow-retries: 50
      kube-client-config:
        qps: 100
        burst: 25
        timeout: 30s
      queue:
        sub-queue:
          type: bucket
          rate: 100
          capacity: 1000

  # -- Resource manager configuration
  resource_manager:
    # -- resource manager configuration
    propeller:
      resourcemanager:
        type: noop
        # Note: By default resource manager is disable for propeller, Please use `type: redis` to enaable
        # type: redis
        # resourceMaxQuota: 10000
        # redis:
        #   hostPath: "{{ .Values.userSettings.redisHostUrl }}"
        #   hostKey: "{{ .Values.userSettings.redisHostKey }}"


  enabled_plugins:
    # -- Tasks specific configuration [structure](https://pkg.go.dev/github.com/flyteorg/flytepropeller/pkg/controller/nodes/task/config#GetConfig)
    tasks:
      # -- Plugins configuration, [structure](https://pkg.go.dev/github.com/flyteorg/flytepropeller/pkg/controller/nodes/task/config#TaskPluginConfig)
      task-plugins:
        # -- [Enabled Plugins](https://pkg.go.dev/github.com/lyft/flyteplugins/go/tasks/config#Config). Enable sagemaker*, athena if you install the backend
        # plugins
        enabled-plugins:
          - container
          - sidecar
          - k8s-array
        #          - sagemaker_hyperparameter_tuning
        #          - sagemaker_custom_training
        #          - sagemaker_training
        default-for-task-types:
          container: container
          sidecar: sidecar
          container_array: k8s-array
  #          sagemaker_custom_training_task: sagemaker_custom_training
  #          sagemaker_custom_training_job_task: sagemaker_custom_training


  # -- Section that configures how the Task logs are displayed on the UI. This has to be changed based on your actual logging provider.
  # Refer to [structure](https://pkg.go.dev/github.com/lyft/flyteplugins/go/tasks/logs#LogConfig) to understand how to configure various
  # logging engines
  task_logs:
    plugins:
      logs:
        kubernetes-enabled: false
        # -- One option is to enable cloudwatch logging for EKS, update the region and log group accordingly
        # You can even disable this
        cloudwatch-enabled: true
        # -- region where logs are hosted
        cloudwatch-region: "{{ .Values.userSettings.accountRegion }}"
        # -- cloudwatch log-group
        cloudwatch-log-group: "{{ .Values.userSettings.logGroup }}"

# ----------------------------------------------------------------
# Optional Modules
# Flyte built extensions that enable various additional features in Flyte.
# All these features are optional, but are critical to run certain features
# ------------------------------------------------------------------------

# -- # Flyte uses a cloud hosted Cron scheduler to run workflows on a schedule. The following module is optional. Without,
# this module, you will not have scheduled launchplans/workflows.
# by default aws use flyte native scheduler i.e flytescheduler
# To use aws native scheduler please override the eks values
workflow_scheduler:
  enabled: true
  type: native

# --
# Workflow notifications module is an optional dependency. Flyte uses cloud native pub-sub systems to notify users of
# various events in their workflows
workflow_notifications:
  enabled: false
  config:
    notifications:
      type: aws
      region: "{{ .Values.userSettings.accountRegion }}"
      publisher:
        topicName: "arn:aws:sns:{{ .Values.userSettings.accountRegion }}:{{ .Values.userSettings.accountNumber }}:flyte-notifications-topic"
      processor:
        queueName: flyte-notifications-queue
        accountId: "{{ .Values.userSettings.accountNumber }}"
      emailer:
        subject: "Flyte: {{ project }}/{{ domain }}/{{ launch_plan.name }} has '{{ phase }}'"
        sender: "flyte@example.com"
        body: |
          Execution {{ workflow.project }}/{{ workflow.domain }}/{{ workflow.name }}/{{ name }} has {{ phase }}.
          Details: https://flyte.example.com/console/projects/{{ project }}/domains/{{ domain }}/executions/{{ name }}.
          {{ error }}
# -- Configuration for the Cluster resource manager component. This is an optional component, that enables automatic
# cluster configuration. This is useful to set default quotas, manage namespaces etc that map to a project/domain
cluster_resource_manager:
  # -- Enables the Cluster resource manager component
  enabled: true
  # -- Starts the cluster resource manager in standalone mode with requisite auth credentials to call flyteadmin service endpoints
  standalone_deploy: false
  config:
    cluster_resources:
      customData:
        - production:
            - projectQuotaCpu:
                value: "5"
            - projectQuotaMemory:
                value: "4000Mi"
            - defaultIamRole:
                value: "arn:aws:iam::{{ .Values.userSettings.accountNumber }}:role/flyte-user-role"
        - staging:
            - projectQuotaCpu:
                value: "2"
            - projectQuotaMemory:
                value: "3000Mi"
            - defaultIamRole:
                value: "arn:aws:iam::{{ .Values.userSettings.accountNumber }}:role/flyte-user-role"
        - development:
            - projectQuotaCpu:
                value: "4"
            - projectQuotaMemory:
                value: "3000Mi"
            - defaultIamRole:
                value: "arn:aws:iam::{{ .Values.userSettings.accountNumber }}:role/flyte-user-role"

  templates:
    # -- Template for namespaces resources
    - key: aa_namespace
      value: |
        apiVersion: v1
        kind: Namespace
        metadata:
          name: {{ namespace }}
        spec:
          finalizers:
          - kubernetes
    # -- Patch default service account
    - key: aab_default_service_account
      value: |
        apiVersion: v1
        kind: ServiceAccount
        metadata:
          name: default
          namespace: {{ namespace }}
          annotations:
            eks.amazonaws.com/role-arn: {{ defaultIamRole }}
    - key: ab_project_resource_quota
      value: |
        apiVersion: v1
        kind: ResourceQuota
        metadata:
          name: project-quota
          namespace: {{ namespace }}
        spec:
          hard:
            limits.cpu: {{ projectQuotaCpu }}
            limits.memory: {{ projectQuotaMemory }}
#
# SPARKOPERATOR
#

sparkoperator:
  enabled: false<|MERGE_RESOLUTION|>--- conflicted
+++ resolved
@@ -30,10 +30,6 @@
       cpu: 50m
       ephemeral-storage: 200Mi
       memory: 200Mi
-<<<<<<< HEAD
-
-=======
->>>>>>> 8ba9e2f9
   affinity:
     podAntiAffinity:
       requiredDuringSchedulingIgnoredDuringExecution:
