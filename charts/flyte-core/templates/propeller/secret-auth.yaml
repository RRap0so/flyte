{{- if .Values.flytepropeller.enabled }}
apiVersion: v1
kind: Secret
metadata:
  name: flyte-propeller-auth
  namespace: {{ template "flyte.namespace" . }}
type: Opaque
stringData:
<<<<<<< HEAD
  client_secret: foobar
{{- end }}
=======
  client_secret: {{ .Values.flytepropeller.client_secret }}
>>>>>>> a60eab90
<|MERGE_RESOLUTION|>--- conflicted
+++ resolved
@@ -6,9 +6,5 @@
   namespace: {{ template "flyte.namespace" . }}
 type: Opaque
 stringData:
-<<<<<<< HEAD
-  client_secret: foobar
-{{- end }}
-=======
   client_secret: {{ .Values.flytepropeller.client_secret }}
->>>>>>> a60eab90
+{{- end }}