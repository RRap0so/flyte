--- conflicted
+++ resolved
@@ -69,7 +69,7 @@
 flytescheduler:
   image:
     # -- Docker image for Flytescheduler deployment
-    repository:  cr.flyte.org/flyteorg/flytescheduler
+    repository: cr.flyte.org/flyteorg/flytescheduler
     # -- Docker image tag
     tag: v0.6.28 # FLYTESCHEDULER_TAG
     # -- Docker image pull policy
@@ -250,14 +250,11 @@
       projectcontour.io/upstream-protocol.h2c: grpc
     type: ClusterIP
 
-<<<<<<< HEAD
-=======
 # ------------------------------------------------
 #
 # COMMON SETTINGS
 #
 
->>>>>>> c92b8beb
 common:
   databaseSecret:
     # -- Specify name of K8s Secret which contains Database password. Leave it empty if you don't need this Secret
@@ -670,19 +667,4 @@
           - spark.hadoop.fs.s3a.multipart.threshold: "536870912"
           - spark.blacklist.enabled: "true"
           - spark.blacklist.timeout: "5m"
-<<<<<<< HEAD
-          - spark.task.maxfailures: "8"
-
-# -----------------
-# -- Training on AWS Sagemaker using AWS Sagemaker operator. To actually install the operator, please follow instructions [here](https://github.com/aws/amazon-sagemaker-operator-for-k8s/tree/master/hack/charts/installer/rolebased)
-# Use the config section here to just enable sagemaker plugin in Flyte, after you have installed the operator using the information
-sagemaker:
-  enabled: false
-  plugin_config:
-    plugins:
-      sagemaker:
-        roleArn: <arn>
-        region: <region>
-=======
-          - spark.task.maxfailures: "8"
->>>>>>> c92b8beb
+          - spark.task.maxfailures: "8"