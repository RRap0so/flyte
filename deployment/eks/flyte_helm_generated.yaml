--- conflicted
+++ resolved
@@ -126,74 +126,6 @@
       hard:
         limits.cpu: {{ projectQuotaCpu }}
         limits.memory: {{ projectQuotaMemory }}
-    
-<<<<<<< HEAD
-  zz_copilot_config.yaml: | 
-    kind: ConfigMap
-    apiVersion: v1
-    metadata:
-      name: flyte-data-config
-      namespace: {{ namespace }}
-    data:
-      config.yaml: | 
-        storage:
-          type: s3
-          container: "<BUCKET_NAME>"
-          connection:
-            auth-type: iam
-            region: <AWS_REGION>
-          enable-multicontainer: true
-=======
-  ad_spark_role.yaml: | 
-    apiVersion: rbac.authorization.k8s.io/v1beta1
-    kind: Role
-    metadata:
-      name: spark-role
-      namespace: {{ namespace }}
-    rules:
-    - apiGroups:
-      - ""
-      resources:
-      - pods
-      verbs:
-      - '*'
-    - apiGroups:
-      - ""
-      resources:
-      - services
-      verbs:
-      - '*'
-    - apiGroups:
-      - ""
-      resources:
-      - configmaps
-      verbs:
-      - '*'
-    
-  ae_spark_service_account.yaml: | 
-    apiVersion: v1
-    kind: ServiceAccount
-    metadata:
-      name: spark
-      namespace: {{ namespace }}
-      annotations:
-        eks.amazonaws.com/role-arn: {{ defaultIamRole }}
-    
-  af_spark_role_binding.yaml: | 
-    apiVersion: rbac.authorization.k8s.io/v1beta1
-    kind: RoleBinding
-    metadata:
-      name: spark-role-binding
-      namespace: {{ namespace }}
-    roleRef:
-      apiGroup: rbac.authorization.k8s.io
-      kind: Role
-      name: spark-role
-    subjects:
-    - kind: ServiceAccount
-      name: spark
-      namespace: {{ namespace }}
->>>>>>> 50794c52
 ---
 # Source: flyte/templates/admin/configmap.yaml
 apiVersion: v1
@@ -411,7 +343,7 @@
     plugins:
       k8s:
         co-pilot:
-          image: cr.flyte.org/flyteorg/flytecopilot:v0.0.15
+          image: cr.flyte.org/lyft/flyteplugins/flytecopilot:dc4bdbd61cac88a39a5ff43e40f026bdbc2c78a2
           name: flyte-copilot-
           start-timeout: 30s
   core.yaml: | 
@@ -833,7 +765,7 @@
   template:
     metadata:
       annotations:
-        configChecksum: "faf2bd6b71f061de4716e29b46b929f85becc0030b93428c9f452b22dc19e04"
+        configChecksum: "adf94d568fc02f9cf174101c5087ccc3c4ce687eb4b1dadc9a8304a582220c7"
       labels: 
         app.kubernetes.io/name: flyteadmin
         app.kubernetes.io/instance: flyte
@@ -978,7 +910,7 @@
   template:
     metadata:
       annotations:
-        configChecksum: "8ef03d2ed4468082a4585c0454139c5df15794f3340e17c7ea338cd6e781b91"
+        configChecksum: "31c9b63c5d5979ec6d9c6bf1d6deaa1128117c74a50ad417820d7896e7eb7fd"
       labels: 
         app.kubernetes.io/name: flyteconsole
         app.kubernetes.io/instance: flyte
@@ -1035,7 +967,7 @@
   template:
     metadata:
       annotations:
-        configChecksum: "0cf9d3a246a3eb65c44535f3ae9c441761bb4599ec44c50d433774959354336"
+        configChecksum: "d24f6644c4156f11152198f3b0fcf016c7cf9c9c4ac46a95a21b79bf48d2996"
       labels: 
         app.kubernetes.io/name: datacatalog
         app.kubernetes.io/instance: flyte
@@ -1121,11 +1053,7 @@
   template:
     metadata:
       annotations:
-<<<<<<< HEAD
-        configChecksum: "a578eeaec6de5888f954e8c8edaa59b14beb76a93b993ba19e966591eb01714"
-=======
-        configChecksum: "f0f56517059d2ab9e6397a7c55ccb4bfbfaa54bf5662902582c768494539b44"
->>>>>>> 50794c52
+        configChecksum: "6d10dc2e91e2cfa48db0fc64e52ff78b08fd06b651424f474eeaf6a6e515bde"
       labels: 
         app.kubernetes.io/name: flytepropeller
         app.kubernetes.io/instance: flyte
@@ -1197,11 +1125,7 @@
         app.kubernetes.io/name: flyte-pod-webhook
         app.kubernetes.io/version: v0.14.13
       annotations:
-<<<<<<< HEAD
-        configChecksum: "a578eeaec6de5888f954e8c8edaa59b14beb76a93b993ba19e966591eb01714"
-=======
-        configChecksum: "f0f56517059d2ab9e6397a7c55ccb4bfbfaa54bf5662902582c768494539b44"
->>>>>>> 50794c52
+        configChecksum: "6d10dc2e91e2cfa48db0fc64e52ff78b08fd06b651424f474eeaf6a6e515bde"
     spec:
       serviceAccountName: flyte-pod-webhook
       initContainers:
