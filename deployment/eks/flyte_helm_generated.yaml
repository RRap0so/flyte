---
# Source: flyte/templates/pytorch-operator/namespace.yaml
apiVersion: v1
kind: Namespace
metadata:
  name: pytorch-operator
---
# Source: flyte/charts/sparkoperator/templates/serviceaccount.yaml
apiVersion: v1
kind: ServiceAccount
metadata:
  name: flyte-sparkoperator
  labels:
    helm.sh/chart: sparkoperator-1.0.6
    app.kubernetes.io/name: sparkoperator
    app.kubernetes.io/instance: flyte
    app.kubernetes.io/version: "v1beta2-1.2.0-3.0.0"
    app.kubernetes.io/managed-by: Helm
---
# Source: flyte/charts/sparkoperator/templates/spark-serviceaccount.yaml
apiVersion: v1
kind: ServiceAccount
metadata:
  name: flyte-spark
  namespace: flyte
  labels:
    helm.sh/chart: sparkoperator-1.0.6
    app.kubernetes.io/name: sparkoperator
    app.kubernetes.io/instance: flyte
    app.kubernetes.io/version: "v1beta2-1.2.0-3.0.0"
    app.kubernetes.io/managed-by: Helm
---
# Source: flyte/templates/propeller/webhook.yaml
# Create a Service Account for webhook
apiVersion: v1
kind: ServiceAccount
metadata:
  name: flyte-pod-webhook
  namespace: flyte
---
# Source: flyte/templates/pytorch-operator/rbac.yaml
apiVersion: v1
kind: ServiceAccount
metadata:
  name: pytorch-operator
  namespace: pytorch-operator
  labels: 
    app.kubernetes.io/name: pytorch-operator
    app.kubernetes.io/instance: flyte
    helm.sh/chart: flyte-0.2.0
    app.kubernetes.io/managed-by: Helm
---
# Source: flyte/templates/admin/secret-auth.yaml
apiVersion: v1
kind: Secret
metadata:
<<<<<<< HEAD
  name: flyte-admin-secrets
  namespace: default
=======
  name: flyte-admin-auth
  namespace: flyte
>>>>>>> f87ce34c
type: Opaque
stringData:
---
# Source: flyte/templates/common/secret.yaml
apiVersion: v1
kind: Secret
metadata:
  name: db-pass
stringData:
  pass.txt: awesomesauce
type: Opaque
---
# Source: flyte/templates/propeller/secret-auth.yaml
apiVersion: v1
kind: Secret
metadata:
  name: flyte-propeller-auth
  namespace: flyte
type: Opaque
stringData:
  client_secret: foobar
---
# Source: flyte/templates/propeller/webhook.yaml
# Create an empty secret that the first propeller pod will populate
apiVersion: v1
kind: Secret
metadata:
  name: flyte-pod-webhook
  namespace: flyte
type: Opaque
---
# Source: flyte/templates/admin/cluster_resource_configmap.yaml
apiVersion: v1
kind: ConfigMap
metadata:
  name: clusterresource-template
  namespace: flyte
  labels: 
    app.kubernetes.io/name: flyteadmin
    app.kubernetes.io/instance: flyte
    helm.sh/chart: flyte-0.2.0
    app.kubernetes.io/managed-by: Helm
data:
  aa_namespace.yaml: | 
    apiVersion: v1
    kind: Namespace
    metadata:
      name: {{ namespace }}
    spec:
      finalizers:
      - kubernetes
    
  aab_default_service_account.yaml: | 
    apiVersion: v1
    kind: ServiceAccount
    metadata:
      name: default
      namespace: {{ namespace }}
      annotations:
        eks.amazonaws.com/role-arn: {{ defaultIamRole }}
    
  ab_project_resource_quota.yaml: | 
    apiVersion: v1
    kind: ResourceQuota
    metadata:
      name: project-quota
      namespace: {{ namespace }}
    spec:
      hard:
        limits.cpu: {{ projectQuotaCpu }}
        limits.memory: {{ projectQuotaMemory }}
    
  ad_spark_role.yaml: | 
    apiVersion: rbac.authorization.k8s.io/v1beta1
    kind: Role
    metadata:
      name: spark-role
      namespace: {{ namespace }}
    rules:
    - apiGroups:
      - ""
      resources:
      - pods
      verbs:
      - '*'
    - apiGroups:
      - ""
      resources:
      - services
      verbs:
      - '*'
    - apiGroups:
      - ""
      resources:
      - configmaps
      verbs:
      - '*'
    
  ae_spark_service_account.yaml: | 
    apiVersion: v1
    kind: ServiceAccount
    metadata:
      name: spark
      namespace: {{ namespace }}
      annotations:
        eks.amazonaws.com/role-arn: {{ defaultIamRole }}
    
  af_spark_role_binding.yaml: | 
    apiVersion: rbac.authorization.k8s.io/v1beta1
    kind: RoleBinding
    metadata:
      name: spark-role-binding
      namespace: {{ namespace }}
    roleRef:
      apiGroup: rbac.authorization.k8s.io
      kind: Role
      name: spark-role
    subjects:
    - kind: ServiceAccount
      name: spark
      namespace: {{ namespace }}
    
  zz_copilot_config.yaml: | 
    kind: ConfigMap
    apiVersion: v1
    metadata:
      name: flyte-data-config
      namespace: {{ namespace }}
    data:
      config.yaml: | 
        storage:
          type: s3
          container: "<BUCKET_NAME>"
          connection:
            auth-type: iam
            region: <AWS_REGION>
          enable-multicontainer: true
---
# Source: flyte/templates/admin/configmap.yaml
apiVersion: v1
kind: ConfigMap
metadata:
  name: flyte-admin-config
  namespace: flyte
  labels: 
    app.kubernetes.io/name: flyteadmin
    app.kubernetes.io/instance: flyte
    helm.sh/chart: flyte-0.2.0
    app.kubernetes.io/managed-by: Helm
data:
  db.yaml: | 
    database:
      dbname: flyteadmin
      host: <RDS_HOST_DNS>
      passwordPath: /etc/db/pass.txt
      port: 5432
      username: flyte
  domain.yaml: | 
    domains:
    - id: development
      name: development
    - id: staging
      name: staging
    - id: production
      name: production
  logger.yaml: | 
    logger:
      level: 5
      show-source: true
  server.yaml: | 
    auth:
      appAuth:
        thirdPartyConfig:
          flyteClient:
            clientId: flytectl
            redirectUri: http://localhost:53593/callback
            scopes:
            - offline
            - all
      authorizedUris:
      - https://localhost:30081
      - http://flyteadmin:80
      - http://flyteadmin.flyte.svc.cluster.local:80
      userAuth:
        openId:
          baseUrl: https://accounts.google.com
          clientId: 657465813211-6eog7ek7li5k7i7fvgv2921075063hpe.apps.googleusercontent.com
          scopes:
          - profile
          - openid
    flyteadmin:
      eventVersion: 1
      metadataStoragePrefix:
      - metadata
      - admin
      metricsScope: 'flyte:'
      profilerPort: 10254
      roleNameKey: iam.amazonaws.com/role
      testing:
        host: http://flyteadmin
    server:
      grpcPort: 8089
      httpPort: 8088
      security:
        allowCors: true
        allowedHeaders:
        - Content-Type
        allowedOrigins:
        - '*'
        secure: false
        useAuth: false
  remoteData.yaml: | 
    remoteData:
      region: us-east-1
      scheme: local
      signedUrls:
        durationMinutes: 3
  storage.yaml: | 
    storage:
      type: s3
      container: "<BUCKET_NAME>"
      connection:
        auth-type: iam
        region: <AWS_REGION>
      limits:
        maxDownloadMBs: 10
  task_resource_defaults.yaml: | 
    task_resources:
      defaults:
        cpu: 1000m
        memory: 1000Mi
        storage: 1000Mi
      limits:
        cpu: 2
        gpu: 1
        memory: 8Gi
        storage: 2000Mi
  cluster_resources.yaml: | 
    cluster_resources:
      customData:
      - production:
        - projectQuotaCpu:
            value: "5"
        - projectQuotaMemory:
            value: 4000Mi
        - defaultIamRole:
            value: ""
      - staging:
        - projectQuotaCpu:
            value: "2"
        - projectQuotaMemory:
            value: 3000Mi
        - defaultIamRole:
            value: ""
      - development:
        - projectQuotaCpu:
            value: "4"
        - projectQuotaMemory:
            value: 3000Mi
        - defaultIamRole:
            value: ""
      refresh: 5m
      templatePath: /etc/flyte/clusterresource/templates
---
# Source: flyte/templates/console/configmap.yaml
apiVersion: v1
kind: ConfigMap
metadata:
  name: flyte-console-config
  namespace: flyte
  labels: 
    app.kubernetes.io/name: flyteconsole
    app.kubernetes.io/instance: flyte
    helm.sh/chart: flyte-0.2.0
    app.kubernetes.io/managed-by: Helm
data: 
  BASE_URL: /console
  CONFIG_DIR: /etc/flyte/config
  DISABLE_AUTH: "1"
---
# Source: flyte/templates/datacatalog/configmap.yaml
apiVersion: v1
kind: ConfigMap
metadata:
  name: datacatalog-config
  namespace: flyte
  labels: 
    app.kubernetes.io/name: datacatalog
    app.kubernetes.io/instance: flyte
    helm.sh/chart: flyte-0.2.0
    app.kubernetes.io/managed-by: Helm
data:
  db.yaml: | 
    database:
      dbname: flyteadmin
      host: <RDS_HOST_DNS>
      passwordPath: /etc/db/pass.txt
      port: 5432
      username: flyte
  logger.yaml: | 
    logger:
      level: 5
      show-source: true
  server.yaml: | 
    application:
      grpcPort: 8089
      grpcServerReflection: true
      httpPort: 8080
    datacatalog:
      metrics-scope: datacatalog
      profiler-port: 10254
      storage-prefix: metadata/datacatalog
  storage.yaml: | 
    storage:
      type: s3
      container: "<BUCKET_NAME>"
      connection:
        auth-type: iam
        region: <AWS_REGION>
      limits:
        maxDownloadMBs: 10
---
# Source: flyte/templates/propeller/configmap.yaml
apiVersion: v1
kind: ConfigMap
metadata:
  name: flyte-propeller-config
  namespace: flyte
  labels: 
    app.kubernetes.io/name: flyteadmin
    app.kubernetes.io/instance: flyte
    helm.sh/chart: flyte-0.2.0
    app.kubernetes.io/managed-by: Helm
data:
  admin.yaml: | 
    admin:
      clientId: flytepropeller
      clientSecretLocation: /etc/secrets/client_secret
      endpoint: flyteadmin:81
      insecure: true
    event:
      capacity: 1000
      rate: 500
      type: admin
  catalog.yaml: | 
    catalog-cache:
      endpoint: datacatalog:89
      insecure: true
      type: datacatalog
  copilot.yaml: | 
    plugins:
      k8s:
        co-pilot:
          image: cr.flyte.org/lyft/flyteplugins/flytecopilot:dc4bdbd61cac88a39a5ff43e40f026bdbc2c78a2
          name: flyte-copilot-
          start-timeout: 30s
  core.yaml: | 
    propeller:
      downstream-eval-duration: 30s
      enable-admin-launcher: true
      gc-interval: 12h
      kube-client-config:
        burst: 25
        qps: 100
        timeout: 30s
      leader-election:
        enabled: true
        lease-duration: 15s
        lock-config-map:
          name: propeller-leader
          namespace: flyte
        renew-deadline: 10s
        retry-period: 2s
      limit-namespace: all
      max-workflow-retries: 50
      metadata-prefix: metadata/propeller
      metrics-prefix: flyte
      prof-port: 10254
      queue:
        batch-size: -1
        batching-interval: 2s
        queue:
          base-delay: 5s
          capacity: 1000
          max-delay: 120s
          rate: 100
          type: maxof
        sub-queue:
          capacity: 1000
          rate: 100
          type: bucket
        type: batch
      rawoutput-prefix: s3://s3-bucket-for-flyte/
      workers: 40
      workflow-reeval-duration: 30s
    webhook:
      certDir: /etc/webhook/certs
      serviceName: flyte-pod-webhook
  enabled_plugins.yaml: | 
    tasks:
      task-plugins:
        default-for-task-types:
          container: container
          container_array: k8s-array
          hive: athena
          pytorch: pytorch
          sidecar: sidecar
          spark: spark
        enabled-plugins:
        - container
        - sidecar
        - spark
        - k8s-array
        - pytorch
        - athena
  k8s.yaml: | 
    plugins:
      k8s:
        default-cpus: 100m
        default-env-vars: []
        default-memory: 100Mi
  logger.yaml: | 
    logger:
      level: 5
      show-source: true
  resource_manager.yaml: | 
    propeller:
      resourcemanager:
        redis:
          hostKey: mypassword
          hostPath: redis-resource-manager:6379
        resourceMaxQuota: 10000
        type: redis
  spark.yaml: | 
    plugins:
      spark:
        spark-config-default:
        - spark.hadoop.fs.s3a.aws.credentials.provider: com.amazonaws.auth.DefaultAWSCredentialsProviderChain
        - spark.hadoop.mapreduce.fileoutputcommitter.algorithm.version: "2"
        - spark.kubernetes.allocation.batch.size: "50"
        - spark.hadoop.fs.s3a.acl.default: BucketOwnerFullControl
        - spark.hadoop.fs.s3n.impl: org.apache.hadoop.fs.s3a.S3AFileSystem
        - spark.hadoop.fs.AbstractFileSystem.s3n.impl: org.apache.hadoop.fs.s3a.S3A
        - spark.hadoop.fs.s3.impl: org.apache.hadoop.fs.s3a.S3AFileSystem
        - spark.hadoop.fs.AbstractFileSystem.s3.impl: org.apache.hadoop.fs.s3a.S3A
        - spark.hadoop.fs.s3a.impl: org.apache.hadoop.fs.s3a.S3AFileSystem
        - spark.hadoop.fs.AbstractFileSystem.s3a.impl: org.apache.hadoop.fs.s3a.S3A
        - spark.hadoop.fs.s3a.multipart.threshold: "536870912"
        - spark.blacklist.enabled: "true"
        - spark.blacklist.timeout: 5m
        - spark.task.maxfailures: "8"
  storage.yaml: | 
    storage:
      type: s3
      container: "<BUCKET_NAME>"
      connection:
        auth-type: iam
        region: <AWS_REGION>
      limits:
        maxDownloadMBs: 10
  cache.yaml: |
    cache:
      max_size_mbs: 1024
      target_gc_percent: 70
  task_logs.yaml: | 
    plugins:
      logs:
        cloudwatch-enabled: true
        cloudwatch-log-group: <LOG_GROUP_NAME>
        cloudwatch-region: <AWS_REGION>
        kubernetes-enabled: false
---
# Source: flyte/templates/propeller/crds/flyteworkflow.yaml
apiVersion: apiextensions.k8s.io/v1beta1
kind: CustomResourceDefinition
metadata:
  name: flyteworkflows.flyte.lyft.com
spec:
  group: flyte.lyft.com
  names:
    kind: FlyteWorkflow
    plural: flyteworkflows
    shortNames:
    - fly
    singular: flyteworkflow
  scope: Namespaced
  version: v1alpha1
---
# Source: flyte/templates/pytorch-operator/crds/pytorchjobs.yaml
apiVersion: apiextensions.k8s.io/v1beta1
kind: CustomResourceDefinition
metadata:
  name: pytorchjobs.kubeflow.org
spec:
  additionalPrinterColumns:
  - JSONPath: .status.conditions[-1:].type
    name: State
    type: string
  - JSONPath: .metadata.creationTimestamp
    name: Age
    type: date
  group: kubeflow.org
  names:
    kind: PyTorchJob
    plural: pytorchjobs
    singular: pytorchjob
  scope: Namespaced
  subresources:
    status: {}
  validation:
    openAPIV3Schema:
      properties:
        spec:
          properties:
            pytorchReplicaSpecs:
              properties:
                Master:
                  properties:
                    replicas:
                      maximum: 1
                      minimum: 1
                      type: integer
                Worker:
                  properties:
                    replicas:
                      minimum: 1
                      type: integer
  versions:
  - name: v1
    served: true
    storage: true
---
# Source: flyte/charts/sparkoperator/templates/rbac.yaml
apiVersion: rbac.authorization.k8s.io/v1
kind: ClusterRole
metadata:
  name: flyte-sparkoperator
  labels:
    helm.sh/chart: sparkoperator-1.0.6
    app.kubernetes.io/name: sparkoperator
    app.kubernetes.io/instance: flyte
    app.kubernetes.io/version: "v1beta2-1.2.0-3.0.0"
    app.kubernetes.io/managed-by: Helm
rules:
- apiGroups:
  - ""
  resources:
  - pods
  verbs:
  - "*"
- apiGroups:
  - ""
  resources:
  - services
  - configmaps
  - secrets
  verbs:
  - create
  - get
  - delete
  - update
- apiGroups:
  - extensions
  - networking.k8s.io
  resources:
  - ingresses
  verbs:
  - create
  - get
  - delete
- apiGroups:
  - ""
  resources:
  - nodes
  verbs:
  - get
- apiGroups:
  - ""
  resources:
  - events
  verbs:
  - create
  - update
  - patch
- apiGroups:
  - ""
  resources:
  - resourcequotas
  verbs:
  - get
  - list
  - watch
- apiGroups:
  - apiextensions.k8s.io
  resources:
  - customresourcedefinitions
  verbs:
  - create
  - get
  - update
  - delete
- apiGroups:
  - admissionregistration.k8s.io
  resources:
  - mutatingwebhookconfigurations
  - validatingwebhookconfigurations
  verbs:
  - create
  - get
  - update
  - delete
- apiGroups:
  - sparkoperator.k8s.io
  resources:
  - sparkapplications
  - sparkapplications/status
  - scheduledsparkapplications
  - scheduledsparkapplications/status
  verbs:
  - "*"
---
# Source: flyte/templates/admin/rbac.yaml
---
apiVersion: rbac.authorization.k8s.io/v1
kind: ClusterRole
metadata:
  name: flyteadmin
  labels: 
    app.kubernetes.io/name: flyteadmin
    app.kubernetes.io/instance: flyte
    helm.sh/chart: flyte-0.2.0
    app.kubernetes.io/managed-by: Helm
rules:
- apiGroups:
  - ""
  - flyte.lyft.com
  - rbac.authorization.k8s.io
  resources:
  - configmaps
  - flyteworkflows
  - namespaces
  - pods
  - resourcequotas
  - roles
  - rolebindings
  - secrets
  - services
  - serviceaccounts
  - spark-role
  verbs:
  - '*'
---
# Source: flyte/templates/propeller/rbac.yaml
---
apiVersion: rbac.authorization.k8s.io/v1
kind: ClusterRole
metadata:
  name: flytepropeller
  labels: 
    app.kubernetes.io/name: flytepropeller
    app.kubernetes.io/instance: flyte
    helm.sh/chart: flyte-0.2.0
    app.kubernetes.io/managed-by: Helm
rules:
# Allow RO access to PODS
- apiGroups:
  - ""
  resources:
  - pods
  verbs:
  - get
  - list
  - watch
# Allow Event recording access
- apiGroups:
  - ""
  resources:
  - events
  verbs:
  - create
  - update
  - delete
  - patch
# Allow Access All plugin objects
- apiGroups:
  - '*'
  resources:
  - '*'
  verbs:
  - get
  - list
  - watch
  - create
  - update
  - delete
  - patch
# Allow Access to CRD
- apiGroups:
  - apiextensions.k8s.io
  resources:
  - customresourcedefinitions
  verbs:
  - get
  - list
  - watch
  - create
  - delete
  - update
# Allow Access to all resources under flyte.lyft.com
- apiGroups:
  - flyte.lyft.com
  resources:
  - flyteworkflows
  - flyteworkflows/finalizers
  verbs:
  - get
  - list
  - watch
  - create
  - update
  - delete
  - patch
  - post
  - deletecollection
---
# Source: flyte/templates/propeller/webhook.yaml
# Create a ClusterRole for the webhook
# https://kubernetes.io/docs/admin/authorization/rbac/
kind: ClusterRole
apiVersion: rbac.authorization.k8s.io/v1
metadata:
  name: flyte-pod-webhook
  namespace: flyte
rules:
  - apiGroups:
      - "*"
    resources:
      - mutatingwebhookconfigurations
      - secrets
      - pods
    verbs:
      - get
      - create
      - update
      - patch
---
# Source: flyte/templates/pytorch-operator/rbac.yaml
apiVersion: rbac.authorization.k8s.io/v1
kind: ClusterRole
metadata:
  name: pytorch-operator-admin
  labels: 
    app.kubernetes.io/name: pytorch-operator
    app.kubernetes.io/instance: flyte
    helm.sh/chart: flyte-0.2.0
    app.kubernetes.io/managed-by: Helm
rules: []
aggregationRule:
  clusterRoleSelectors:
  - matchLabels:
      rbac.authorization.kubeflow.org/aggregate-to-kubeflow-pytorchjobs-admin: "true"
---
# Source: flyte/templates/pytorch-operator/rbac.yaml
apiVersion: rbac.authorization.k8s.io/v1
kind: ClusterRole
metadata:
  name: pytorch-operator-edit
  labels: 
    app.kubernetes.io/name: pytorch-operator
    app.kubernetes.io/instance: flyte
    helm.sh/chart: flyte-0.2.0
    app.kubernetes.io/managed-by: Helm
rules:
- apiGroups:
  - kubeflow.org
  resources:
  - pytorchjobs
  - pytorchjobs/status
  verbs:
  - get
  - list
  - watch
  - create
  - delete
  - deletecollection
  - patch
  - update
---
# Source: flyte/templates/pytorch-operator/rbac.yaml
apiVersion: rbac.authorization.k8s.io/v1
kind: ClusterRole
metadata:
  name: pytorch-operator-view
  labels: 
    app.kubernetes.io/name: pytorch-operator
    app.kubernetes.io/instance: flyte
    helm.sh/chart: flyte-0.2.0
    app.kubernetes.io/managed-by: Helm
rules:
- apiGroups:
  - kubeflow.org
  resources:
  - pytorchjobs
  - pytorchjobs/status
  verbs:
  - get
  - list
  - watch
---
# Source: flyte/templates/pytorch-operator/rbac.yaml
apiVersion: rbac.authorization.k8s.io/v1
kind: ClusterRole
metadata:
  name: pytorch-operator
  labels: 
    app.kubernetes.io/name: pytorch-operator
    app.kubernetes.io/instance: flyte
    helm.sh/chart: flyte-0.2.0
    app.kubernetes.io/managed-by: Helm
rules:
- apiGroups:
  - kubeflow.org
  resources:
  - pytorchjobs
  - pytorchjobs/status
  verbs:
  - '*'
- apiGroups:
  - apiextensions.k8s.io
  resources:
  - customresourcedefinitions
  verbs:
  - '*'
- apiGroups:
  - ""
  resources:
  - pods
  - services
  - endpoints
  - events
  verbs:
  - '*'
---
# Source: flyte/charts/sparkoperator/templates/rbac.yaml
apiVersion: rbac.authorization.k8s.io/v1
kind: ClusterRoleBinding
metadata:
  name: flyte-sparkoperator
  labels:
    helm.sh/chart: sparkoperator-1.0.6
    app.kubernetes.io/name: sparkoperator
    app.kubernetes.io/instance: flyte
    app.kubernetes.io/version: "v1beta2-1.2.0-3.0.0"
    app.kubernetes.io/managed-by: Helm
subjects:
  - kind: ServiceAccount
    name: flyte-sparkoperator
    namespace: flyte
roleRef:
  kind: ClusterRole
  name: flyte-sparkoperator
  apiGroup: rbac.authorization.k8s.io
---
# Source: flyte/templates/admin/rbac.yaml
apiVersion: rbac.authorization.k8s.io/v1beta1
kind: ClusterRoleBinding
metadata:
  name: flyteadmin-binding
  labels: 
    app.kubernetes.io/name: flyteadmin
    app.kubernetes.io/instance: flyte
    helm.sh/chart: flyte-0.2.0
    app.kubernetes.io/managed-by: Helm
roleRef:
  apiGroup: rbac.authorization.k8s.io
  kind: ClusterRole
  name: flyteadmin
subjects:
- kind: ServiceAccount
  name: flyteadmin
  namespace: flyte
---
# Source: flyte/templates/propeller/rbac.yaml
apiVersion: rbac.authorization.k8s.io/v1beta1
kind: ClusterRoleBinding
metadata:
  name: flytepropeller
  labels: 
    app.kubernetes.io/name: flytepropeller
    app.kubernetes.io/instance: flyte
    helm.sh/chart: flyte-0.2.0
    app.kubernetes.io/managed-by: Helm
roleRef:
  apiGroup: rbac.authorization.k8s.io
  kind: ClusterRole
  name: flytepropeller
subjects:
- kind: ServiceAccount
  name: flytepropeller
  namespace: flyte
---
# Source: flyte/templates/propeller/webhook.yaml
# Create a binding from Role -> ServiceAccount
kind: ClusterRoleBinding
apiVersion: rbac.authorization.k8s.io/v1
metadata:
  name: flyte-pod-webhook
  namespace: flyte
roleRef:
  apiGroup: rbac.authorization.k8s.io
  kind: ClusterRole
  name: flyte-pod-webhook
subjects:
  - kind: ServiceAccount
    name: flyte-pod-webhook
    namespace: flyte
---
# Source: flyte/templates/pytorch-operator/rbac.yaml
apiVersion: rbac.authorization.k8s.io/v1beta1
kind: ClusterRoleBinding
metadata:
  name: pytorch-operator
  labels: 
    app.kubernetes.io/name: pytorch-operator
    app.kubernetes.io/instance: flyte
    helm.sh/chart: flyte-0.2.0
    app.kubernetes.io/managed-by: Helm
roleRef:
  apiGroup: rbac.authorization.k8s.io
  kind: ClusterRole
  name: pytorch-operator
subjects:
- kind: ServiceAccount
  name: pytorch-operator
  namespace: pytorch-operator
---
# Source: flyte/charts/sparkoperator/templates/spark-rbac.yaml
apiVersion: rbac.authorization.k8s.io/v1
kind: Role
metadata:
  name: spark-role
  namespace: flyte
  labels:
    helm.sh/chart: sparkoperator-1.0.6
    app.kubernetes.io/name: sparkoperator
    app.kubernetes.io/instance: flyte
    app.kubernetes.io/version: "v1beta2-1.2.0-3.0.0"
    app.kubernetes.io/managed-by: Helm
rules:
- apiGroups:
  - ""
  resources:
  - pods
  verbs:
  - "*"
- apiGroups:
  - ""
  resources:
  - services
  verbs:
  - "*"
---
# Source: flyte/charts/sparkoperator/templates/spark-rbac.yaml
apiVersion: rbac.authorization.k8s.io/v1
kind: RoleBinding
metadata:
  name: spark
  namespace: flyte
  labels:
    helm.sh/chart: sparkoperator-1.0.6
    app.kubernetes.io/name: sparkoperator
    app.kubernetes.io/instance: flyte
    app.kubernetes.io/version: "v1beta2-1.2.0-3.0.0"
    app.kubernetes.io/managed-by: Helm
subjects:
- kind: ServiceAccount
  name: flyte-spark
  namespace: flyte
roleRef:
  kind: Role
  name: spark-role
  apiGroup: rbac.authorization.k8s.io
---
# Source: flyte/templates/admin/service.yaml
apiVersion: v1
kind: Service
metadata:
  name: flyteadmin
  namespace: flyte
  labels: 
    app.kubernetes.io/name: flyteadmin
    app.kubernetes.io/instance: flyte
    helm.sh/chart: flyte-0.2.0
    app.kubernetes.io/managed-by: Helm
  annotations: 
    external-dns.alpha.kubernetes.io/hostname: flyte.example.com
    projectcontour.io/upstream-protocol.h2c: grpc
    service.beta.kubernetes.io/aws-load-balancer-connection-idle-timeout: "600"
spec:
  type: LoadBalancer
  loadBalancerSourceRanges:
    [0.0.0.0/0]
  ports:
    - name: http
      port: 80
      protocol: TCP
      targetPort: 8088
    - name: grpc
      port: 81
      protocol: TCP
      targetPort: 8089
    - name: redoc
      protocol: TCP
      port: 87
      targetPort: 8087
    - name: http-metrics
      protocol: TCP
      port: 10254
  selector: 
    app.kubernetes.io/name: flyteadmin
    app.kubernetes.io/instance: flyte
---
# Source: flyte/templates/console/service.yaml
apiVersion: v1
kind: Service
metadata:
  name: flyteconsole
  namespace: flyte
  labels: 
    app.kubernetes.io/name: flyteconsole
    app.kubernetes.io/instance: flyte
    helm.sh/chart: flyte-0.2.0
    app.kubernetes.io/managed-by: Helm
  annotations: 
    external-dns.alpha.kubernetes.io/hostname: flyte.example.com
    service.beta.kubernetes.io/aws-load-balancer-connection-idle-timeout: "600"
spec:
  type: LoadBalancer
  ports:
  - port: 80
    protocol: TCP
    targetPort: 8080
  selector: 
    app.kubernetes.io/name: flyteconsole
    app.kubernetes.io/instance: flyte
---
# Source: flyte/templates/datacatalog/service.yaml
apiVersion: v1
kind: Service
metadata:
  name: datacatalog
  namespace: flyte
  labels: 
    app.kubernetes.io/name: datacatalog
    app.kubernetes.io/instance: flyte
    helm.sh/chart: flyte-0.2.0
    app.kubernetes.io/managed-by: Helm
  annotations: 
    projectcontour.io/upstream-protocol.h2c: grpc
    service.beta.kubernetes.io/aws-load-balancer-connection-idle-timeout: "600"
spec:
  type: LoadBalancer
  ports:
  - name: grpc-2
    port: 8089
    protocol: TCP
    targetPort: 8089
  - name: http
    port: 88
    protocol: TCP
    targetPort: 8088
  - name: grpc
    port: 89
    protocol: TCP
    targetPort: 8089
  selector: 
    app.kubernetes.io/name: datacatalog
    app.kubernetes.io/instance: flyte
---
# Source: flyte/templates/propeller/webhook.yaml
# Service
apiVersion: v1
kind: Service
metadata:
  name: flyte-pod-webhook
  namespace: flyte
  annotations: 
    projectcontour.io/upstream-protocol.h2c: grpc
spec:
  selector:
    app: flyte-pod-webhook
  ports:
    - name: https
      protocol: TCP
      port: 443
      targetPort: 9443
---
# Source: flyte/templates/pytorch-operator/service.yaml
apiVersion: v1
kind: Service
metadata:
  name: pytorch-operator
  namespace: pytorch-operator
  labels: 
    app.kubernetes.io/name: pytorch-operator
    app.kubernetes.io/instance: flyte
    helm.sh/chart: flyte-0.2.0
    app.kubernetes.io/managed-by: Helm
spec:
  type: ClusterIP
  ports:
  - name: monitoring-port
    port: 8443
    targetPort: 8443
  selector: 
    app.kubernetes.io/name: pytorch-operator
    app.kubernetes.io/instance: flyte
---
# Source: flyte/templates/redis/service.yaml
apiVersion: v1
kind: Service
metadata:
  name: redis-resource-manager
  namespace: flyte
  labels: 
    app.kubernetes.io/name: redis
    app.kubernetes.io/instance: flyte
    helm.sh/chart: flyte-0.2.0
    app.kubernetes.io/managed-by: Helm
spec:
  type: ClusterIP
  ports:
  - name: redis
    port: 6379
    protocol: TCP
    targetPort: redis
  selector: 
    app.kubernetes.io/name: redis
    app.kubernetes.io/instance: flyte
---
# Source: flyte/charts/sparkoperator/templates/deployment.yaml
# If the admission webhook is enabled, then a post-install step is required
# to generate and install the secret in the operator namespace.

# In the post-install hook, the token corresponding to the operator service account
# is used to authenticate with the Kubernetes API server to install the secret bundle.

apiVersion: apps/v1
kind: Deployment
metadata:
  name: flyte-sparkoperator
  labels:
    helm.sh/chart: sparkoperator-1.0.6
    app.kubernetes.io/name: sparkoperator
    app.kubernetes.io/instance: flyte
    app.kubernetes.io/version: "v1beta2-1.2.0-3.0.0"
    app.kubernetes.io/managed-by: Helm
spec:
  replicas: 1
  selector:
    matchLabels:
      app.kubernetes.io/name: sparkoperator
      app.kubernetes.io/instance: flyte
  strategy:
    type: Recreate
  template:
    metadata:
      annotations:
        prometheus.io/scrape: "true"
        prometheus.io/port: "10254"
        prometheus.io/path: /metrics
      labels:
        app.kubernetes.io/name: sparkoperator
        app.kubernetes.io/instance: flyte
    spec:
      serviceAccountName: flyte-sparkoperator
      securityContext:
        {}
      containers:
      - name: sparkoperator
        image: gcr.io/spark-operator/spark-operator:v1beta2-1.2.0-3.0.0
        imagePullPolicy: IfNotPresent
        securityContext:
          {}
        ports:
          - name: "metrics"
            containerPort: 10254
        
        args:
        - -v=2
        - -logtostderr
        - -namespace=
        - -ingress-url-format=
        - -controller-threads=10
        - -resync-interval=30
        - -enable-batch-scheduler=false
        - -enable-metrics=true
        - -metrics-labels=app_type
        - -metrics-port=10254
        - -metrics-endpoint=/metrics
        - -metrics-prefix=
        - -enable-resource-quota-enforcement=false
        resources:
          limits:
            cpu: 1000m
            memory: 1000Mi
          requests:
            cpu: 50m
            memory: 250Mi
---
# Source: flyte/templates/admin/deployment.yaml
apiVersion: apps/v1
kind: Deployment
metadata:
  name: flyteadmin
  namespace: flyte
  labels: 
    app.kubernetes.io/name: flyteadmin
    app.kubernetes.io/instance: flyte
    helm.sh/chart: flyte-0.2.0
    app.kubernetes.io/managed-by: Helm
spec:
  replicas: 2
  selector:
    matchLabels: 
      app.kubernetes.io/name: flyteadmin
      app.kubernetes.io/instance: flyte
  template:
    metadata:
      annotations:
        configChecksum: "37477c557018951408878497c81d2d9526d2bc6513dbc4f950acf4ed138c8ad"
      labels: 
        app.kubernetes.io/name: flyteadmin
        app.kubernetes.io/instance: flyte
        helm.sh/chart: flyte-0.2.0
        app.kubernetes.io/managed-by: Helm
    spec:
      initContainers:
        - command:
          - flyteadmin
          - --config
          - /etc/flyte/config/*.yaml
          - migrate
          - run
          image: "cr.flyte.org/flyteorg/flyteadmin:v0.6.0"
          imagePullPolicy: "IfNotPresent"
          name: run-migrations
          volumeMounts:
          - mountPath: /etc/db
            name: db-pass
          - mountPath: /etc/flyte/config
            name: config-volume
        - command:
          - flyteadmin
          - --config
          - /etc/flyte/config/*.yaml
          - migrate
          - seed-projects
          - flytesnacks
          - flytetester
          - flyteexamples
          image: "cr.flyte.org/flyteorg/flyteadmin:v0.6.0"
          imagePullPolicy: "IfNotPresent"
          name: seed-projects
          volumeMounts:
          - mountPath: /etc/db
            name: db-pass
          - mountPath: /etc/flyte/config
            name: config-volume
        - command:
          - flyteadmin
          - --config
          - /etc/flyte/config/*.yaml
          - clusterresource
          - sync
          image: "cr.flyte.org/flyteorg/flyteadmin:v0.6.0"
          imagePullPolicy: "IfNotPresent"
          name: sync-cluster-resources
          volumeMounts:
          - mountPath: /etc/db
            name: db-pass
          - mountPath: /etc/flyte/clusterresource/templates
            name: resource-templates
          - mountPath: /etc/flyte/config
            name: config-volume
        - name: generate-secrets
          image: "cr.flyte.org/flyteorg/flyteadmin:v0.6.0"
          imagePullPolicy: "IfNotPresent"
          command: ["/bin/sh", "-c"]
          args:
            [
                "flyteadmin --config=/etc/flyte/config/*.yaml secrets init --localPath /etc/secrets/auth && flyteadmin --config=/etc/flyte/config/*.yaml secrets create --fromPath /etc/secrets/auth",
            ]
          volumeMounts:
            - name: config-volume
              mountPath: /etc/flyte/config
          env:
            - name: POD_NAMESPACE
              valueFrom:
                fieldRef:
                  fieldPath: metadata.namespace
      containers:
      - command:
        - flyteadmin
        - --config
        - /etc/flyte/config/*.yaml
        - serve
        image: "cr.flyte.org/flyteorg/flyteadmin:v0.6.0"
        imagePullPolicy: "IfNotPresent"
        name: flyteadmin
        ports:
        - containerPort: 8088
        - containerPort: 8089
        resources: 
          limits:
            cpu: 250m
            ephemeral-storage: 200Mi
            memory: 500Mi
          requests:
            cpu: 50m
            ephemeral-storage: 200Mi
            memory: 200Mi
        volumeMounts:
        - mountPath: /etc/db
          name: db-pass
        - mountPath: /srv/flyte
          name: shared-data
        - mountPath: /etc/flyte/config
          name: config-volume
        - name: auth
          mountPath: /etc/secrets/
      - command:
        - sh
        - -c
        - ln -s /usr/share/nginx/html /usr/share/nginx/html/openapi && sh /usr/local/bin/docker-run.sh
        env:
        - name: PAGE_TITLE
          value: Flyte Admin OpenAPI
        - name: SPEC_URL
          value: /api/v1/openapi
        - name: PORT
          value: "8087"
        image: docker.io/redocly/redoc
        imagePullPolicy: IfNotPresent
        name: redoc
        ports:
        - containerPort: 8087
        resources:
          limits:
            cpu: "0.1"
            memory: 200Mi
      serviceAccountName: flyteadmin
      volumes:
        - name: db-pass
          secret:
            secretName: db-pass
        - emptyDir: {}
          name: shared-data
        - configMap:
            name: flyte-admin-config
          name: config-volume
        - configMap:
            name: clusterresource-template
          name: resource-templates
        - name: auth
          secret:
            secretName: flyte-admin-secrets
      affinity: 
        podAntiAffinity:
          requiredDuringSchedulingIgnoredDuringExecution:
          - labelSelector:
              matchLabels:
                app.kubernetes.io/name: flyteadmin
            topologyKey: kubernetes.io/hostname
---
# Source: flyte/templates/console/deployment.yaml
apiVersion: apps/v1
kind: Deployment
metadata:
  name: flyteconsole
  namespace: flyte
  labels: 
    app.kubernetes.io/name: flyteconsole
    app.kubernetes.io/instance: flyte
    helm.sh/chart: flyte-0.2.0
    app.kubernetes.io/managed-by: Helm
spec:
  replicas: 2
  selector:
    matchLabels: 
      app.kubernetes.io/name: flyteconsole
      app.kubernetes.io/instance: flyte
  template:
    metadata:
      annotations:
        configChecksum: "5c9215b28d6c4936370039539a5871699ad3728c37d4a693c133837a08d178f"
      labels: 
        app.kubernetes.io/name: flyteconsole
        app.kubernetes.io/instance: flyte
        helm.sh/chart: flyte-0.2.0
        app.kubernetes.io/managed-by: Helm
    spec:
      containers:
      - image: "cr.flyte.org/flyteorg/flyteconsole:v0.20.1"
        imagePullPolicy: "IfNotPresent"
        name: flyteconsole
        envFrom:
        - configMapRef:
            name: flyte-console-config
        ports:
        - containerPort: 8080
        resources: 
          limits:
            cpu: 250m
            memory: 250Mi
          requests:
            cpu: 10m
            memory: 50Mi
        volumeMounts:
        - mountPath: /srv/flyte
          name: shared-data
      volumes:
      - emptyDir: {}
        name: shared-data
      affinity: 
        podAntiAffinity:
          requiredDuringSchedulingIgnoredDuringExecution:
          - labelSelector:
              matchLabels:
                app.kubernetes.io/name: flyteconsole
            topologyKey: kubernetes.io/hostname
---
# Source: flyte/templates/datacatalog/deployment.yaml
apiVersion: apps/v1
kind: Deployment
metadata:
  name: datacatalog
  namespace: flyte
  labels: 
    app.kubernetes.io/name: datacatalog
    app.kubernetes.io/instance: flyte
    helm.sh/chart: flyte-0.2.0
    app.kubernetes.io/managed-by: Helm
spec:
  replicas: 2
  selector:
    matchLabels: 
      app.kubernetes.io/name: datacatalog
      app.kubernetes.io/instance: flyte
  template:
    metadata:
      annotations:
        configChecksum: "dfa51ea1eb3834f503a89d872895996c061146a69aaafcccce8315072383c51"
      labels: 
        app.kubernetes.io/name: datacatalog
        app.kubernetes.io/instance: flyte
        helm.sh/chart: flyte-0.2.0
        app.kubernetes.io/managed-by: Helm
    spec:
      initContainers:
      - command:
        - datacatalog
        - --config
        - /etc/datacatalog/config/*.yaml
        - migrate
        - run
        image: "cr.flyte.org/flyteorg/datacatalog:v0.3.4"
        imagePullPolicy: "IfNotPresent"
        name: run-migrations
        volumeMounts:
        - mountPath: /etc/db
          name: db-pass
        - mountPath: /etc/datacatalog/config
          name: config-volume 
      containers:
      - command:
        - datacatalog
        - --config
        - /etc/datacatalog/config/*.yaml
        - serve
        image: "cr.flyte.org/flyteorg/datacatalog:v0.3.4"
        imagePullPolicy: "IfNotPresent"
        name: datacatalog
        ports:
        - containerPort: 8088
        - containerPort: 8089
        resources: 
          limits:
            cpu: 500m
            ephemeral-storage: 200Mi
            memory: 500Mi
          requests:
            cpu: 50m
            ephemeral-storage: 200Mi
            memory: 200Mi
        volumeMounts:
        - mountPath: /etc/db
          name: db-pass
        - mountPath: /etc/datacatalog/config
          name: config-volume
      serviceAccountName: datacatalog
      volumes:
      - name: db-pass
        secret:
          secretName: db-pass
      - emptyDir: {}
        name: shared-data
      - configMap:
          name: datacatalog-config
        name: config-volume
      affinity: 
        podAntiAffinity:
          requiredDuringSchedulingIgnoredDuringExecution:
          - labelSelector:
              matchLabels:
                app.kubernetes.io/name: datacatalog
            topologyKey: kubernetes.io/hostname
---
# Source: flyte/templates/propeller/deployment.yaml
apiVersion: apps/v1
kind: Deployment
metadata:
  name: flytepropeller
  namespace: flyte
  labels: 
    app.kubernetes.io/name: flytepropeller
    app.kubernetes.io/instance: flyte
    helm.sh/chart: flyte-0.2.0
    app.kubernetes.io/managed-by: Helm
spec:
  replicas: 2
  selector:
    matchLabels: 
      app.kubernetes.io/name: flytepropeller
      app.kubernetes.io/instance: flyte
  template:
    metadata:
      annotations:
        configChecksum: "d852e0a0c08a227673b22bee493dfb7b341d494442afb8300d4e12971fbe34e"
      labels: 
        app.kubernetes.io/name: flytepropeller
        app.kubernetes.io/instance: flyte
        helm.sh/chart: flyte-0.2.0
        app.kubernetes.io/managed-by: Helm
    spec:
      containers:
      - command:
        - flytepropeller
        - --config
        - /etc/flyte/config/*.yaml
        env:
        - name: POD_NAME
          valueFrom:
            fieldRef:
              fieldPath: metadata.name
        image: "cr.flyte.org/flyteorg/flytepropeller:v0.11.0"
        imagePullPolicy: "IfNotPresent"
        name: flytepropeller
        ports:
        - containerPort: 10254
        resources: 
          limits:
            cpu: 1
            ephemeral-storage: 1Gi
            memory: 2Gi
          requests:
            cpu: 1
            ephemeral-storage: 1Gi
            memory: 2Gi
        volumeMounts:
          - name: config-volume
            mountPath: /etc/flyte/config
          - name: auth
            mountPath: /etc/secrets/
      serviceAccountName: flytepropeller
      volumes:
      - configMap:
          name: flyte-propeller-config
        name: config-volume
      - name: auth
        secret:
          secretName: flyte-propeller-auth
      affinity: 
        podAntiAffinity:
          requiredDuringSchedulingIgnoredDuringExecution:
          - labelSelector:
              matchLabels:
                app.kubernetes.io/name: flytepropeller
            topologyKey: kubernetes.io/hostname
---
# Source: flyte/templates/propeller/webhook.yaml
# Create the actual deployment
apiVersion: apps/v1
kind: Deployment
metadata:
  name: flyte-pod-webhook
  namespace: flyte
  labels:
    app: flyte-pod-webhook
spec:
  selector:
    matchLabels:
      app: flyte-pod-webhook
  template:
    metadata:
      labels:
        app: flyte-pod-webhook
        app.kubernetes.io/name: flyte-pod-webhook
        app.kubernetes.io/version: v0.11.0
      annotations:
        configChecksum: "d852e0a0c08a227673b22bee493dfb7b341d494442afb8300d4e12971fbe34e"
    spec:
      serviceAccountName: flyte-pod-webhook
      initContainers:
      - name: generate-secrets
        image: "cr.flyte.org/flyteorg/flytepropeller:v0.11.0"
        imagePullPolicy: "IfNotPresent"
        command:
          - flytepropeller
        args:
          - webhook
          - init-certs
          - --config
          - /etc/flyte/config/*.yaml
        env:
          - name: POD_NAME
            valueFrom:
              fieldRef:
                fieldPath: metadata.name
          - name: POD_NAMESPACE
            valueFrom:
              fieldRef:
                fieldPath: metadata.namespace
        volumeMounts:
          - name: config-volume
            mountPath: /etc/flyte/config
      containers:
        - name: webhook
          image: "cr.flyte.org/flyteorg/flytepropeller:v0.11.0"
          imagePullPolicy: "IfNotPresent"
          command:
            - flytepropeller
          args:
            - webhook
            - --config
            - /etc/flyte/config/*.yaml
          env:
            - name: POD_NAME
              valueFrom:
                fieldRef:
                  fieldPath: metadata.name
            - name: POD_NAMESPACE
              valueFrom:
                fieldRef:
                  fieldPath: metadata.namespace
          volumeMounts:
            - name: config-volume
              mountPath: /etc/flyte/config
              readOnly: true
            - name: webhook-certs
              mountPath: /etc/webhook/certs
              readOnly: true
      volumes:
        - name: config-volume
          configMap:
            name: flyte-propeller-config
        - name: webhook-certs
          secret:
            secretName: flyte-pod-webhook
---
# Source: flyte/templates/pytorch-operator/deployment.yaml
apiVersion: apps/v1
kind: Deployment
metadata:
  name: pytorch-operator
  namespace: pytorch-operator
  labels: 
    app.kubernetes.io/name: pytorch-operator
    app.kubernetes.io/instance: flyte
    helm.sh/chart: flyte-0.2.0
    app.kubernetes.io/managed-by: Helm
spec:
  replicas: 1
  selector:
    matchLabels: 
      app.kubernetes.io/name: pytorch-operator
      app.kubernetes.io/instance: flyte
  template:
    metadata:
      labels: 
        app.kubernetes.io/name: pytorch-operator
        app.kubernetes.io/instance: flyte
        helm.sh/chart: flyte-0.2.0
        app.kubernetes.io/managed-by: Helm
    spec:
      containers:
      - image: "gcr.io/kubeflow-images-public/pytorch-operator:v1.0.0-g047cf0f"
        imagePullPolicy: "IfNotPresent"
        name: pytorch-operator
        command:
        - /pytorch-operator.v1
        - --alsologtostderr
        - -v=1
        - --monitoring-port=8443
        env:
        - name: MY_POD_NAMESPACE
          valueFrom:
            fieldRef:
              fieldPath: metadata.namespace
        - name: MY_POD_NAME
          valueFrom:
            fieldRef:
              fieldPath: metadata.name
        resources: 
          limits:
            cpu: 1000m
            memory: 1000Mi
          requests:
            cpu: 50m
            memory: 250Mi
      serviceAccountName: pytorch-operator
---
# Source: flyte/templates/redis/statefulset.yaml
apiVersion: apps/v1
kind: StatefulSet
metadata:
  name: redis
  namespace: flyte
  labels: 
    app.kubernetes.io/name: redis
    app.kubernetes.io/instance: flyte
    helm.sh/chart: flyte-0.2.0
    app.kubernetes.io/managed-by: Helm
spec:
  replicas: 1
  selector:
    matchLabels: 
      app.kubernetes.io/name: redis
      app.kubernetes.io/instance: flyte
  serviceName: redis-resource-manager
  template:
    metadata:
      labels: 
        app.kubernetes.io/name: redis
        app.kubernetes.io/instance: flyte
        helm.sh/chart: flyte-0.2.0
        app.kubernetes.io/managed-by: Helm
    spec:
      containers:
      - image: "docker.io/bitnami/redis:4.0.2-r1"
        imagePullPolicy: "IfNotPresent"
        name: redis
        env:
        - name: REDIS_PASSWORD
          value: mypassword
        livenessProbe:
          exec:
            command:
            - redis-cli
            - ping
          failureThreshold: 3
          initialDelaySeconds: 30
          periodSeconds: 10
          successThreshold: 1
          timeoutSeconds: 5
        readinessProbe:
          exec:
            command:
            - redis-cli
            - ping
          failureThreshold: 3
          initialDelaySeconds: 5
          periodSeconds: 10
          successThreshold: 1
          timeoutSeconds: 1
        ports:
        - containerPort: 6379
          name: redis
          protocol: TCP
        resources: 
          limits:
            cpu: 1000m
            memory: 1Gi
          requests:
            cpu: 100m
            memory: 250Mi
        volumeMounts:
        - mountPath: /bitnami
          name: redis-data
     
      dnsPolicy: ClusterFirst
      restartPolicy: Always
      volumes:
      - emptyDir: {}
        name: redis-data
---
# Source: flyte/templates/admin/cronjob.yaml
apiVersion: batch/v1beta1
kind: CronJob
metadata:
  name: syncresources
  namespace: flyte
  labels: 
    app.kubernetes.io/name: flyteadmin
    app.kubernetes.io/instance: flyte
    helm.sh/chart: flyte-0.2.0
    app.kubernetes.io/managed-by: Helm
spec:
  schedule: '*/1 * * * *'
  jobTemplate:
    spec:
      template:
        spec:
          containers:
          - command:
            - flyteadmin
            - --config
            - /etc/flyte/config/*.yaml
            - clusterresource
            - sync
            image: "cr.flyte.org/flyteorg/flyteadmin:v0.6.0"
            imagePullPolicy: "IfNotPresent"
            name: sync-cluster-resources
            volumeMounts:
            - mountPath: /etc/db
              name: db-pass
            - mountPath: /etc/flyte/clusterresource/templates
              name: resource-templates
            - mountPath: /etc/flyte/config
              name: config-volume
          restartPolicy: OnFailure
          serviceAccountName: flyteadmin
          volumes:
          - name: db-pass
            secret:
              secretName: db-pass
          - configMap:
              name: clusterresource-template
            name: resource-templates
          - configMap:
              name: flyte-admin-config
            name: config-volume
---
# Source: flyte/templates/common/ingress.yaml
apiVersion: networking.k8s.io/v1beta1
kind: Ingress
metadata:
  name: flyte
  namespace: flyte
  annotations: 
    alb.ingress.kubernetes.io/actions.ssl-redirect: '{"Type": "redirect", "RedirectConfig":
      { "Protocol": "HTTPS", "Port": "443", "StatusCode": "HTTP_301"}}'
    alb.ingress.kubernetes.io/certificate-arn: arn:aws:acm:us-east-2:<ACCOUNT_NUMBER>:certificate/e2f04275-2dff-4118-a493-ed3ec8f41605
    alb.ingress.kubernetes.io/group.name: flyte
    alb.ingress.kubernetes.io/listen-ports: '[{"HTTP": 80}, {"HTTPS":443}]'
    alb.ingress.kubernetes.io/scheme: internet-facing
    alb.ingress.kubernetes.io/tags: service_instance=production
    kubernetes.io/ingress.class: alb
spec:
  rules:
    - http:
        paths:
          - path: /*
            pathType: ImplementationSpecific
            backend:
              serviceName: ssl-redirect
              servicePort: use-annotation
          # This is useful only for frontend development
          # Port 87 in FlyteAdmin maps to the redoc container.
          - path: /openapi
            pathType: ImplementationSpecific
            backend:
              serviceName: flyteadmin
              servicePort: 87
          # NOTE: If you change this, you must update the BASE_URL value in flyteconsole.yaml
          - path: /console
            pathType: ImplementationSpecific
            backend:
              serviceName: flyteconsole
              servicePort: 80
          - path: /console/*
            pathType: ImplementationSpecific
            backend:
              serviceName: flyteconsole
              servicePort: 80
          - path: /api
            pathType: ImplementationSpecific
            backend:
              serviceName: flyteadmin
              servicePort: 80
          - path: /api/*
            pathType: ImplementationSpecific
            backend:
              serviceName: flyteadmin
              servicePort: 80
          - path: /healthcheck
            pathType: ImplementationSpecific
            backend:
              serviceName: flyteadmin
              servicePort: 80
          - path: /v1/*
            pathType: ImplementationSpecific
            backend:
              serviceName: flyteadmin
              servicePort: 80
          # Port 87 in FlyteAdmin maps to the redoc container.
          - path: /openapi/*
            pathType: ImplementationSpecific
            backend:
              serviceName: flyteadmin
              servicePort: 80
          - path: /.well-known
            pathType: ImplementationSpecific
            backend:
              serviceName: flyteadmin
              servicePort: 80
          - path: /.well-known/*
            pathType: ImplementationSpecific
            backend:
              serviceName: flyteadmin
              servicePort: 80
          - path: /login
            pathType: ImplementationSpecific
            backend:
              serviceName: flyteadmin
              servicePort: 80
          - path: /login/*
            pathType: ImplementationSpecific
            backend:
              serviceName: flyteadmin
              servicePort: 80
          - path: /logout
            pathType: ImplementationSpecific
            backend:
              serviceName: flyteadmin
              servicePort: 80
          - path: /logout/*
            pathType: ImplementationSpecific
            backend:
              serviceName: flyteadmin
              servicePort: 80
          - path: /callback
            pathType: ImplementationSpecific
            backend:
              serviceName: flyteadmin
              servicePort: 80
          - path: /callback/*
            pathType: ImplementationSpecific
            backend:
              serviceName: flyteadmin
              servicePort: 80
          - path: /me
            pathType: ImplementationSpecific
            backend:
              serviceName: flyteadmin
              servicePort: 80
          - path: /config
            pathType: ImplementationSpecific
            backend:
              serviceName: flyteadmin
              servicePort: 80
          - path: /config/*
            pathType: ImplementationSpecific
            backend:
              serviceName: flyteadmin
              servicePort: 80
      host: flyte.example.com
# Certain ingress controllers like nginx cannot serve HTTP 1 and GRPC with a single ingress because GRPC can only
# enabled on the ingress object, not on backend services (GRPC annotation is set on the ingress, not on the services).
---
# Source: flyte/templates/common/ingress.yaml
apiVersion: networking.k8s.io/v1beta1
kind: Ingress
metadata:
  name: flyte-grpc
  namespace: flyte
  annotations:
    alb.ingress.kubernetes.io/actions.ssl-redirect: '{"Type": "redirect", "RedirectConfig":
      { "Protocol": "HTTPS", "Port": "443", "StatusCode": "HTTP_301"}}'
    alb.ingress.kubernetes.io/certificate-arn: arn:aws:acm:us-east-2:<ACCOUNT_NUMBER>:certificate/e2f04275-2dff-4118-a493-ed3ec8f41605
    alb.ingress.kubernetes.io/group.name: flyte
    alb.ingress.kubernetes.io/listen-ports: '[{"HTTP": 80}, {"HTTPS":443}]'
    alb.ingress.kubernetes.io/scheme: internet-facing
    alb.ingress.kubernetes.io/tags: service_instance=production
    kubernetes.io/ingress.class: alb
    nginx.ingress.kubernetes.io/backend-protocol: GRPC
spec:
  rules:
    - http:
        paths:
          #
          # - backend:
          #     serviceName: ssl-redirect
          #     servicePort: use-annotation
          #   path: /*
          #   pathType: ImplementationSpecific
          #
          # NOTE: Port 81 in flyteadmin is the GRPC server port for FlyteAdmin.
          - path: /flyteidl.service.AdminService
            pathType: ImplementationSpecific
            backend:
              serviceName: flyteadmin
              servicePort: 81
          - path: /flyteidl.service.AdminService/*
            pathType: ImplementationSpecific
            backend:
              serviceName: flyteadmin
              servicePort: 81
          - path: /flyteidl.service.AuthMetadataService
            pathType: ImplementationSpecific
            backend:
              serviceName: flyteadmin
              servicePort: 81
          - path: /flyteidl.service.AuthMetadataService/*
            pathType: ImplementationSpecific
            backend:
              serviceName: flyteadmin
              servicePort: 81
          - path: /flyteidl.service.IdentityService
            pathType: ImplementationSpecific
            backend:
              serviceName: flyteadmin
              servicePort: 81
          - path: /flyteidl.service.IdentityService/*
            pathType: ImplementationSpecific
            backend:
              serviceName: flyteadmin
              servicePort: 81
      host: flyte.example.com<|MERGE_RESOLUTION|>--- conflicted
+++ resolved
@@ -54,13 +54,8 @@
 apiVersion: v1
 kind: Secret
 metadata:
-<<<<<<< HEAD
   name: flyte-admin-secrets
-  namespace: default
-=======
-  name: flyte-admin-auth
-  namespace: flyte
->>>>>>> f87ce34c
+  namespace: flyte
 type: Opaque
 stringData:
 ---
