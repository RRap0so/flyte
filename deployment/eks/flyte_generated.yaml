--- conflicted
+++ resolved
@@ -8731,11 +8731,7 @@
           valueFrom:
             fieldRef:
               fieldPath: metadata.name
-<<<<<<< HEAD
         image: docker.io/lyft/flytepropeller:v0.5.0
-=======
-        image: docker.io/lyft/flytepropeller:v0.4.8
->>>>>>> 9b59ac68
         imagePullPolicy: IfNotPresent
         name: flytepropeller
         ports:
