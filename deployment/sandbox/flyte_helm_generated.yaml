---
# Source: flyte/charts/contour/templates/contour/serviceaccount.yaml
apiVersion: v1
kind: ServiceAccount
metadata:
  name: flyte-contour-contour
  namespace: flyte
  labels:
    app.kubernetes.io/name: contour
    helm.sh/chart: contour-4.1.2
    app.kubernetes.io/instance: flyte
    app.kubernetes.io/managed-by: Helm
    app.kubernetes.io/component: contour
---
# Source: flyte/charts/contour/templates/envoy/serviceaccount.yaml
apiVersion: v1
kind: ServiceAccount
metadata:
  name: flyte-contour-envoy
  namespace: flyte
  labels:
    app.kubernetes.io/name: contour
    helm.sh/chart: contour-4.1.2
    app.kubernetes.io/instance: flyte
    app.kubernetes.io/managed-by: Helm
    app.kubernetes.io/component: envoy
---
# Source: flyte/charts/kubernetes-dashboard/templates/serviceaccount.yaml
# Copyright 2017 The Kubernetes Authors.
#
# Licensed under the Apache License, Version 2.0 (the "License");
# you may not use this file except in compliance with the License.
# You may obtain a copy of the License at
#
#     http://www.apache.org/licenses/LICENSE-2.0
#
# Unless required by applicable law or agreed to in writing, software
# distributed under the License is distributed on an "AS IS" BASIS,
# WITHOUT WARRANTIES OR CONDITIONS OF ANY KIND, either express or implied.
# See the License for the specific language governing permissions and
# limitations under the License.

apiVersion: v1
kind: ServiceAccount
metadata:
  labels:
    app.kubernetes.io/name: kubernetes-dashboard
    helm.sh/chart: kubernetes-dashboard-4.0.2
    app.kubernetes.io/instance: flyte
    app.kubernetes.io/version: "2.2.0"
    app.kubernetes.io/managed-by: Helm
  name: flyte-kubernetes-dashboard
---
# Source: flyte/charts/sparkoperator/templates/serviceaccount.yaml
apiVersion: v1
kind: ServiceAccount
metadata:
  name: flyte-sparkoperator
  labels:
    helm.sh/chart: sparkoperator-1.0.6
    app.kubernetes.io/name: sparkoperator
    app.kubernetes.io/instance: flyte
    app.kubernetes.io/version: "v1beta2-1.2.0-3.0.0"
    app.kubernetes.io/managed-by: Helm
---
# Source: flyte/charts/sparkoperator/templates/spark-serviceaccount.yaml
apiVersion: v1
kind: ServiceAccount
metadata:
  name: flyte-spark
  namespace: flyte
  labels:
    helm.sh/chart: sparkoperator-1.0.6
    app.kubernetes.io/name: sparkoperator
    app.kubernetes.io/instance: flyte
    app.kubernetes.io/version: "v1beta2-1.2.0-3.0.0"
    app.kubernetes.io/managed-by: Helm
---
# Source: flyte/templates/admin/rbac.yaml
apiVersion: v1
kind: ServiceAccount
metadata:
  name: flyteadmin
  namespace: flyte
  labels: 
    app.kubernetes.io/name: flyteadmin
    app.kubernetes.io/instance: flyte
    helm.sh/chart: flyte-v0.1.10
    app.kubernetes.io/managed-by: Helm
---
# Source: flyte/templates/datacatalog/rbac.yaml
apiVersion: v1
kind: ServiceAccount
metadata:
  name: datacatalog
  namespace: flyte
  labels: 
    app.kubernetes.io/name: datacatalog
    app.kubernetes.io/instance: flyte
    helm.sh/chart: flyte-v0.1.10
    app.kubernetes.io/managed-by: Helm
---
# Source: flyte/templates/propeller/rbac.yaml
apiVersion: v1
kind: ServiceAccount
metadata:
  name: flytepropeller
  namespace: flyte
  labels: 
    app.kubernetes.io/name: flytepropeller
    app.kubernetes.io/instance: flyte
    helm.sh/chart: flyte-v0.1.10
    app.kubernetes.io/managed-by: Helm
---
# Source: flyte/templates/propeller/webhook.yaml
# Create a Service Account for webhook
apiVersion: v1
kind: ServiceAccount
metadata:
  name: flyte-pod-webhook
  namespace: flyte
---
# Source: flyte/charts/kubernetes-dashboard/templates/secret.yaml
# Copyright 2017 The Kubernetes Authors.
#
# Licensed under the Apache License, Version 2.0 (the "License");
# you may not use this file except in compliance with the License.
# You may obtain a copy of the License at
#
#     http://www.apache.org/licenses/LICENSE-2.0
#
# Unless required by applicable law or agreed to in writing, software
# distributed under the License is distributed on an "AS IS" BASIS,
# WITHOUT WARRANTIES OR CONDITIONS OF ANY KIND, either express or implied.
# See the License for the specific language governing permissions and
# limitations under the License.

# kubernetes-dashboard-certs
apiVersion: v1
kind: Secret
metadata:
  labels:
    app.kubernetes.io/name: kubernetes-dashboard
    helm.sh/chart: kubernetes-dashboard-4.0.2
    app.kubernetes.io/instance: flyte
    app.kubernetes.io/version: "2.2.0"
    app.kubernetes.io/managed-by: Helm
  name: flyte-kubernetes-dashboard-certs
type: Opaque
---
# Source: flyte/charts/kubernetes-dashboard/templates/secret.yaml
# kubernetes-dashboard-csrf
apiVersion: v1
kind: Secret
metadata:
  labels:
    app.kubernetes.io/name: kubernetes-dashboard
    helm.sh/chart: kubernetes-dashboard-4.0.2
    app.kubernetes.io/instance: flyte
    app.kubernetes.io/version: "2.2.0"
    app.kubernetes.io/managed-by: Helm
  name: kubernetes-dashboard-csrf
type: Opaque
---
# Source: flyte/charts/kubernetes-dashboard/templates/secret.yaml
# kubernetes-dashboard-key-holder
apiVersion: v1
kind: Secret
metadata:
  labels:
    app.kubernetes.io/name: kubernetes-dashboard
    helm.sh/chart: kubernetes-dashboard-4.0.2
    app.kubernetes.io/instance: flyte
    app.kubernetes.io/version: "2.2.0"
    app.kubernetes.io/managed-by: Helm
  name: kubernetes-dashboard-key-holder
type: Opaque
---
# Source: flyte/templates/admin/secret-auth.yaml
apiVersion: v1
kind: Secret
metadata:
  name: flyte-admin-secrets
  namespace: flyte
type: Opaque
stringData:
---
# Source: flyte/templates/propeller/secret-auth.yaml
apiVersion: v1
kind: Secret
metadata:
  name: flyte-propeller-auth
  namespace: flyte
type: Opaque
stringData:
  client_secret: foobar
---
# Source: flyte/templates/propeller/webhook.yaml
# Create an empty secret that the first propeller pod will populate
apiVersion: v1
kind: Secret
metadata:
  name: flyte-pod-webhook
  namespace: flyte
type: Opaque
---
# Source: flyte/charts/contour/templates/contour/configmap.yaml
apiVersion: v1
kind: ConfigMap
metadata:
  name: flyte-contour
  namespace: flyte
  labels:
    app.kubernetes.io/name: contour
    helm.sh/chart: contour-4.1.2
    app.kubernetes.io/instance: flyte
    app.kubernetes.io/managed-by: Helm
    app.kubernetes.io/component: contour
data:
  contour.yaml: |
    accesslog-format: envoy
    disablePermitInsecure: false
    envoy-service-name: 'flyte-contour-envoy'
    leaderelection:
      configmap-namespace: 'flyte'
    tls: {}
---
# Source: flyte/charts/kubernetes-dashboard/templates/configmap.yaml
# Copyright 2017 The Kubernetes Authors.
#
# Licensed under the Apache License, Version 2.0 (the "License");
# you may not use this file except in compliance with the License.
# You may obtain a copy of the License at
#
#     http://www.apache.org/licenses/LICENSE-2.0
#
# Unless required by applicable law or agreed to in writing, software
# distributed under the License is distributed on an "AS IS" BASIS,
# WITHOUT WARRANTIES OR CONDITIONS OF ANY KIND, either express or implied.
# See the License for the specific language governing permissions and
# limitations under the License.

apiVersion: v1
kind: ConfigMap
metadata:
  labels:
    app.kubernetes.io/name: kubernetes-dashboard
    helm.sh/chart: kubernetes-dashboard-4.0.2
    app.kubernetes.io/instance: flyte
    app.kubernetes.io/version: "2.2.0"
    app.kubernetes.io/managed-by: Helm
  name: kubernetes-dashboard-settings
data:
---
# Source: flyte/templates/admin/cluster_resource_configmap.yaml
apiVersion: v1
kind: ConfigMap
metadata:
  name: clusterresource-template
  namespace: flyte
  labels: 
    app.kubernetes.io/name: flyteadmin
    app.kubernetes.io/instance: flyte
    helm.sh/chart: flyte-v0.1.10
    app.kubernetes.io/managed-by: Helm
data:
  aa_namespace.yaml: | 
    apiVersion: v1
    kind: Namespace
    metadata:
      name: {{ namespace }}
    spec:
      finalizers:
      - kubernetes
    
  ab_project_resource_quota.yaml: | 
    apiVersion: v1
    kind: ResourceQuota
    metadata:
      name: project-quota
      namespace: {{ namespace }}
    spec:
      hard:
        limits.cpu: {{ projectQuotaCpu }}
        limits.memory: {{ projectQuotaMemory }}
    
  zz_copilot_config.yaml: | 
    kind: ConfigMap
    apiVersion: v1
    metadata:
      name: flyte-data-config
      namespace: {{ namespace }}
    data:
      config.yaml: | 
        storage:
          type: minio
          container: "my-s3-bucket"
          connection:
            access-key: minio
            auth-type: accesskey
            secret-key: miniostorage
            disable-ssl: true
            endpoint: http://minio.flyte.svc.cluster.local:9000
            region: us-east-1
          enable-multicontainer: true
---
# Source: flyte/templates/admin/configmap.yaml
apiVersion: v1
kind: ConfigMap
metadata:
  name: flyte-admin-config
  namespace: flyte
  labels: 
    app.kubernetes.io/name: flyteadmin
    app.kubernetes.io/instance: flyte
    helm.sh/chart: flyte-v0.1.10
    app.kubernetes.io/managed-by: Helm
data:
  db.yaml: | 
    database:
      dbname: flyte_development
      host: postgres
      port: 5432
      username: postgres
  domain.yaml: | 
    domains:
    - id: development
      name: development
    - id: staging
      name: staging
    - id: production
      name: production
  logger.yaml: | 
    logger:
      level: 4
      show-source: true
  server.yaml: | 
    auth:
      appAuth:
        thirdPartyConfig:
          flyteClient:
            clientId: flytectl
            redirectUri: http://localhost:53593/callback
            scopes:
            - offline
            - all
      authorizedUris:
      - https://localhost:30081
      - http://flyteadmin:80
      - http://flyteadmin.flyte.svc.cluster.local:80
      userAuth:
        openId:
          baseUrl: https://accounts.google.com
          clientId: 657465813211-6eog7ek7li5k7i7fvgv2921075063hpe.apps.googleusercontent.com
          scopes:
          - profile
          - openid
    flyteadmin:
      eventVersion: 1
      metadataStoragePrefix:
      - metadata
      - admin
      metricsScope: 'flyte:'
      profilerPort: 10254
      roleNameKey: iam.amazonaws.com/role
      testing:
        host: http://flyteadmin
    server:
      grpcPort: 8089
      httpPort: 8088
      security:
        allowCors: true
        allowedHeaders:
        - Content-Type
        - flyte-authorization
        allowedOrigins:
        - '*'
        secure: false
        useAuth: false
  remoteData.yaml: | 
    remoteData:
      region: us-east-1
      scheme: local
      signedUrls:
        durationMinutes: 3
  storage.yaml: | 
    storage:
      type: minio
      container: "my-s3-bucket"
      connection:
        access-key: minio
        auth-type: accesskey
        secret-key: miniostorage
        disable-ssl: true
        endpoint: http://minio.flyte.svc.cluster.local:9000
        region: us-east-1
      limits:
        maxDownloadMBs: 10
  task_resource_defaults.yaml: | 
    task_resources:
      defaults:
        cpu: 100m
        memory: 200Mi
        storage: 5Mi
      limits:
        cpu: 2
        gpu: 1
        memory: 8Gi
        storage: 20Mi
  cluster_resources.yaml: | 
    cluster_resources:
      customData:
      - production:
        - projectQuotaCpu:
            value: "5"
        - projectQuotaMemory:
            value: 4000Mi
        - defaultIamRole:
            value: ""
      - staging:
        - projectQuotaCpu:
            value: "2"
        - projectQuotaMemory:
            value: 3000Mi
        - defaultIamRole:
            value: ""
      - development:
        - projectQuotaCpu:
            value: "4"
        - projectQuotaMemory:
            value: 3000Mi
        - defaultIamRole:
            value: ""
      refresh: 5m
      refreshInterval: 5m
      templatePath: /etc/flyte/clusterresource/templates
---
# Source: flyte/templates/console/configmap.yaml
apiVersion: v1
kind: ConfigMap
metadata:
  name: flyte-console-config
  namespace: flyte
  labels: 
    app.kubernetes.io/name: flyteconsole
    app.kubernetes.io/instance: flyte
    helm.sh/chart: flyte-v0.1.10
    app.kubernetes.io/managed-by: Helm
data: 
  BASE_URL: /console
  CONFIG_DIR: /etc/flyte/config
  DISABLE_AUTH: "1"
---
# Source: flyte/templates/datacatalog/configmap.yaml
apiVersion: v1
kind: ConfigMap
metadata:
  name: datacatalog-config
  namespace: flyte
  labels: 
    app.kubernetes.io/name: datacatalog
    app.kubernetes.io/instance: flyte
    helm.sh/chart: flyte-v0.1.10
    app.kubernetes.io/managed-by: Helm
data:
  db.yaml: | 
    database:
      dbname: flyte_development
      host: postgres
      port: 5432
      username: postgres
  logger.yaml: | 
    logger:
      level: 4
      show-source: true
  server.yaml: | 
    application:
      grpcPort: 8089
      grpcServerReflection: true
      httpPort: 8080
    datacatalog:
      metrics-scope: datacatalog
      profiler-port: 10254
      storage-prefix: metadata/datacatalog
  storage.yaml: | 
    storage:
      type: minio
      container: "my-s3-bucket"
      connection:
        access-key: minio
        auth-type: accesskey
        secret-key: miniostorage
        disable-ssl: true
        endpoint: http://minio.flyte.svc.cluster.local:9000
        region: us-east-1
      limits:
        maxDownloadMBs: 10
---
# Source: flyte/templates/propeller/configmap.yaml
apiVersion: v1
kind: ConfigMap
metadata:
  name: flyte-propeller-config
  namespace: flyte
  labels: 
    app.kubernetes.io/name: flyteadmin
    app.kubernetes.io/instance: flyte
    helm.sh/chart: flyte-v0.1.10
    app.kubernetes.io/managed-by: Helm
data:
  admin.yaml: | 
    admin:
      clientId: flytepropeller
      clientSecretLocation: /etc/secrets/client_secret
      endpoint: flyteadmin:81
      insecure: true
    event:
      capacity: 1000
      rate: 500
      type: admin
  catalog.yaml: | 
    catalog-cache:
      endpoint: datacatalog:89
      insecure: true
      type: datacatalog
  copilot.yaml: | 
    plugins:
      k8s:
        co-pilot:
          image: cr.flyte.org/lyft/flyteplugins/flytecopilot:dc4bdbd61cac88a39a5ff43e40f026bdbc2c78a2
          name: flyte-copilot-
          start-timeout: 30s
  core.yaml: | 
    propeller:
      downstream-eval-duration: 30s
      enable-admin-launcher: true
      leader-election:
        enabled: true
        lease-duration: 15s
        lock-config-map:
          name: propeller-leader
          namespace: flyte
        renew-deadline: 10s
        retry-period: 2s
      limit-namespace: all
      max-workflow-retries: 30
      metadata-prefix: metadata/propeller
      metrics-prefix: flyte
      prof-port: 10254
      queue:
        batch-size: -1
        batching-interval: 2s
        queue:
          base-delay: 5s
          capacity: 1000
          max-delay: 120s
          rate: 100
          type: maxof
        sub-queue:
          capacity: 100
          rate: 10
          type: bucket
        type: batch
      rawoutput-prefix: s3://my-s3-bucket/
      workers: 20
      workflow-reeval-duration: 30s
    webhook:
      certDir: /etc/webhook/certs
      serviceName: flyte-pod-webhook
  enabled_plugins.yaml: | 
    tasks:
      task-plugins:
        default-for-task-types:
          container: container
          container_array: k8s-array
          sidecar: sidecar
        enabled-plugins:
        - container
        - sidecar
        - k8s-array
  k8s.yaml: | 
    plugins:
      k8s:
        default-cpus: 100m
        default-env-vars:
        - FLYTE_AWS_ENDPOINT: http://minio.flyte:9000
        - FLYTE_AWS_ACCESS_KEY_ID: minio
        - FLYTE_AWS_SECRET_ACCESS_KEY: miniostorage
        default-memory: 200Mi
  logger.yaml: | 
    logger:
      level: 4
      show-source: true
  resource_manager.yaml: | 
    propeller:
      resourcemanager:
        resourceMaxQuota: 10000
        type: noop
  storage.yaml: | 
    storage:
      type: minio
      container: "my-s3-bucket"
      connection:
        access-key: minio
        auth-type: accesskey
        secret-key: miniostorage
        disable-ssl: true
        endpoint: http://minio.flyte.svc.cluster.local:9000
        region: us-east-1
      limits:
        maxDownloadMBs: 10
  cache.yaml: |
    cache:
      max_size_mbs: 0
      target_gc_percent: 70
  task_logs.yaml: | 
    plugins:
      logs:
        cloudwatch-enabled: false
        kubernetes-enabled: true
        kubernetes-template-uri: http://localhost:30082/#/log///pod?namespace=
---
# Source: flyte/charts/contour/templates/00-crds.yaml
apiVersion: apiextensions.k8s.io/v1
kind: CustomResourceDefinition
metadata:
  annotations:
    controller-gen.kubebuilder.io/version: v0.2.9
  creationTimestamp: null
  name: extensionservices.projectcontour.io
spec:
  preserveUnknownFields: false
  group: projectcontour.io
  names:
    kind: ExtensionService
    listKind: ExtensionServiceList
    plural: extensionservices
    shortNames:
    - extensionservice
    - extensionservices
    singular: extensionservice
  scope: Namespaced
  versions:
  - name: v1alpha1
    schema:
      openAPIV3Schema:
        description: ExtensionService is the schema for the Contour extension services API. An ExtensionService resource binds a network service to the Contour API so that Contour API features can be implemented by collaborating components.
        properties:
          apiVersion:
            description: 'APIVersion defines the versioned schema of this representation of an object. Servers should convert recognized schemas to the latest internal value, and may reject unrecognized values. More info: https://git.k8s.io/community/contributors/devel/sig-architecture/api-conventions.md#resources'
            type: string
          kind:
            description: 'Kind is a string value representing the REST resource this object represents. Servers may infer this from the endpoint the client submits requests to. Cannot be updated. In CamelCase. More info: https://git.k8s.io/community/contributors/devel/sig-architecture/api-conventions.md#types-kinds'
            type: string
          metadata:
            type: object
          spec:
            description: ExtensionServiceSpec defines the desired state of an ExtensionService resource.
            properties:
              loadBalancerPolicy:
                description: The policy for load balancing GRPC service requests. Note that the `Cookie` load balancing strategy cannot be used here.
                properties:
                  strategy:
                    description: Strategy specifies the policy used to balance requests across the pool of backend pods. Valid policy names are `Random`, `RoundRobin`, `WeightedLeastRequest`, `Random` and `Cookie`. If an unknown strategy name is specified or no policy is supplied, the default `RoundRobin` policy is used.
                    type: string
                type: object
              protocol:
                description: Protocol may be used to specify (or override) the protocol used to reach this Service. Values may be tls, h2, h2c. If omitted, protocol-selection falls back on Service annotations.
                enum:
                - h2
                - h2c
                type: string
              protocolVersion:
                description: This field sets the version of the GRPC protocol that Envoy uses to send requests to the extension service. Since Contour always uses the v3 Envoy API, this is currently fixed at "v3". However, other protocol options will be available in future.
                enum:
                - v3
                type: string
              services:
                description: Services specifies the set of Kubernetes Service resources that receive GRPC extension API requests. If no weights are specified for any of the entries in this array, traffic will be spread evenly across all the services. Otherwise, traffic is balanced proportionally to the Weight field in each entry.
                items:
                  description: ExtensionServiceTarget defines an Kubernetes Service to target with extension service traffic.
                  properties:
                    name:
                      description: Name is the name of Kubernetes service that will accept service traffic.
                      type: string
                    port:
                      description: Port (defined as Integer) to proxy traffic to since a service can have multiple defined.
                      exclusiveMaximum: true
                      maximum: 65536
                      minimum: 1
                      type: integer
                    weight:
                      description: Weight defines proportion of traffic to balance to the Kubernetes Service.
                      format: int32
                      type: integer
                  required:
                  - name
                  - port
                  type: object
                minItems: 1
                type: array
              timeoutPolicy:
                description: The timeout policy for requests to the services.
                properties:
                  idle:
                    description: Timeout after which, if there are no active requests for this route, the connection between Envoy and the backend or Envoy and the external client will be closed. If not specified, there is no per-route idle timeout, though a connection manager-wide stream_idle_timeout default of 5m still applies.
                    pattern: ^(((\d*(\.\d*)?h)|(\d*(\.\d*)?m)|(\d*(\.\d*)?s)|(\d*(\.\d*)?ms)|(\d*(\.\d*)?us)|(\d*(\.\d*)?µs)|(\d*(\.\d*)?ns))+|infinity|infinite)$
                    type: string
                  response:
                    description: Timeout for receiving a response from the server after processing a request from client. If not supplied, Envoy's default value of 15s applies.
                    pattern: ^(((\d*(\.\d*)?h)|(\d*(\.\d*)?m)|(\d*(\.\d*)?s)|(\d*(\.\d*)?ms)|(\d*(\.\d*)?us)|(\d*(\.\d*)?µs)|(\d*(\.\d*)?ns))+|infinity|infinite)$
                    type: string
                type: object
              validation:
                description: UpstreamValidation defines how to verify the backend service's certificate
                properties:
                  caSecret:
                    description: Name of the Kubernetes secret be used to validate the certificate presented by the backend
                    type: string
                  subjectName:
                    description: Key which is expected to be present in the 'subjectAltName' of the presented certificate
                    type: string
                required:
                - caSecret
                - subjectName
                type: object
            required:
            - services
            type: object
          status:
            description: ExtensionServiceStatus defines the observed state of an ExtensionService resource.
            properties:
              conditions:
                description: "Conditions contains the current status of the ExtensionService resource. \n Contour will update a single condition, `Valid`, that is in normal-true polarity. \n Contour will not modify any other Conditions set in this block, in case some other controller wants to add a Condition."
                items:
                  description: "DetailedCondition is an extension of the normal Kubernetes conditions, with two extra fields to hold sub-conditions, which provide more detailed reasons for the state (True or False) of the condition. \n `errors` holds information about sub-conditions which are fatal to that condition and render its state False. \n `warnings` holds information about sub-conditions which are not fatal to that condition and do not force the state to be False. \n Remember that Conditions have a type, a status, and a reason. \n The type is the type of the condition, the most important one in this CRD set is `Valid`. `Valid` is a positive-polarity condition: when it is `status: true` there are no problems. \n In more detail, `status: true` means that the object is has been ingested into Contour with no errors. `warnings` may still be present, and will be indicated in the Reason field. There must be zero entries in the `errors` slice in this case. \n `Valid`, `status: false` means that the object has had one or more fatal errors during processing into Contour.  The details of the errors will be present under the `errors` field. There must be at least one error in the `errors` slice if `status` is `false`. \n For DetailedConditions of types other than `Valid`, the Condition must be in the negative polarity. When they have `status` `true`, there is an error. There must be at least one entry in the `errors` Subcondition slice. When they have `status` `false`, there are no serious errors, and there must be zero entries in the `errors` slice. In either case, there may be entries in the `warnings` slice. \n Regardless of the polarity, the `reason` and `message` fields must be updated with either the detail of the reason (if there is one and only one entry in total across both the `errors` and `warnings` slices), or `MultipleReasons` if there is more than one entry."
                  properties:
                    errors:
                      description: "Errors contains a slice of relevant error subconditions for this object. \n Subconditions are expected to appear when relevant (when there is a error), and disappear when not relevant. An empty slice here indicates no errors."
                      items:
                        description: "SubCondition is a Condition-like type intended for use as a subcondition inside a DetailedCondition. \n It contains a subset of the Condition fields. \n It is intended for warnings and errors, so `type` names should use abnormal-true polarity, that is, they should be of the form \"ErrorPresent: true\". \n The expected lifecycle for these errors is that they should only be present when the error or warning is, and should be removed when they are not relevant."
                        properties:
                          message:
                            description: "Message is a human readable message indicating details about the transition. \n This may be an empty string."
                            maxLength: 32768
                            type: string
                          reason:
                            description: "Reason contains a programmatic identifier indicating the reason for the condition's last transition. Producers of specific condition types may define expected values and meanings for this field, and whether the values are considered a guaranteed API. \n The value should be a CamelCase string. \n This field may not be empty."
                            maxLength: 1024
                            minLength: 1
                            pattern: ^[A-Za-z]([A-Za-z0-9_,:]*[A-Za-z0-9_])?$
                            type: string
                          status:
                            description: Status of the condition, one of True, False, Unknown.
                            enum:
                            - "True"
                            - "False"
                            - Unknown
                            type: string
                          type:
                            description: "Type of condition in `CamelCase` or in `foo.example.com/CamelCase`. \n This must be in abnormal-true polarity, that is, `ErrorFound` or `controller.io/ErrorFound`. \n The regex it matches is (dns1123SubdomainFmt/)?(qualifiedNameFmt)"
                            maxLength: 316
                            pattern: ^([a-z0-9]([-a-z0-9]*[a-z0-9])?(\.[a-z0-9]([-a-z0-9]*[a-z0-9])?)*/)?(([A-Za-z0-9][-A-Za-z0-9_.]*)?[A-Za-z0-9])$
                            type: string
                        required:
                        - message
                        - reason
                        - status
                        - type
                        type: object
                      type: array
                    lastTransitionTime:
                      description: lastTransitionTime is the last time the condition transitioned from one status to another. This should be when the underlying condition changed.  If that is not known, then using the time when the API field changed is acceptable.
                      format: date-time
                      type: string
                    message:
                      description: message is a human readable message indicating details about the transition. This may be an empty string.
                      maxLength: 32768
                      type: string
                    observedGeneration:
                      description: observedGeneration represents the .metadata.generation that the condition was set based upon. For instance, if .metadata.generation is currently 12, but the .status.conditions[x].observedGeneration is 9, the condition is out of date with respect to the current state of the instance.
                      format: int64
                      minimum: 0
                      type: integer
                    reason:
                      description: reason contains a programmatic identifier indicating the reason for the condition's last transition. Producers of specific condition types may define expected values and meanings for this field, and whether the values are considered a guaranteed API. The value should be a CamelCase string. This field may not be empty.
                      maxLength: 1024
                      minLength: 1
                      pattern: ^[A-Za-z]([A-Za-z0-9_,:]*[A-Za-z0-9_])?$
                      type: string
                    status:
                      description: status of the condition, one of True, False, Unknown.
                      enum:
                      - "True"
                      - "False"
                      - Unknown
                      type: string
                    type:
                      description: type of condition in CamelCase or in foo.example.com/CamelCase. --- Many .condition.type values are consistent across resources like Available, but because arbitrary conditions can be useful (see .node.status.conditions), the ability to deconflict is important. The regex it matches is (dns1123SubdomainFmt/)?(qualifiedNameFmt)
                      maxLength: 316
                      pattern: ^([a-z0-9]([-a-z0-9]*[a-z0-9])?(\.[a-z0-9]([-a-z0-9]*[a-z0-9])?)*/)?(([A-Za-z0-9][-A-Za-z0-9_.]*)?[A-Za-z0-9])$
                      type: string
                    warnings:
                      description: "Warnings contains a slice of relevant warning subconditions for this object. \n Subconditions are expected to appear when relevant (when there is a warning), and disappear when not relevant. An empty slice here indicates no warnings."
                      items:
                        description: "SubCondition is a Condition-like type intended for use as a subcondition inside a DetailedCondition. \n It contains a subset of the Condition fields. \n It is intended for warnings and errors, so `type` names should use abnormal-true polarity, that is, they should be of the form \"ErrorPresent: true\". \n The expected lifecycle for these errors is that they should only be present when the error or warning is, and should be removed when they are not relevant."
                        properties:
                          message:
                            description: "Message is a human readable message indicating details about the transition. \n This may be an empty string."
                            maxLength: 32768
                            type: string
                          reason:
                            description: "Reason contains a programmatic identifier indicating the reason for the condition's last transition. Producers of specific condition types may define expected values and meanings for this field, and whether the values are considered a guaranteed API. \n The value should be a CamelCase string. \n This field may not be empty."
                            maxLength: 1024
                            minLength: 1
                            pattern: ^[A-Za-z]([A-Za-z0-9_,:]*[A-Za-z0-9_])?$
                            type: string
                          status:
                            description: Status of the condition, one of True, False, Unknown.
                            enum:
                            - "True"
                            - "False"
                            - Unknown
                            type: string
                          type:
                            description: "Type of condition in `CamelCase` or in `foo.example.com/CamelCase`. \n This must be in abnormal-true polarity, that is, `ErrorFound` or `controller.io/ErrorFound`. \n The regex it matches is (dns1123SubdomainFmt/)?(qualifiedNameFmt)"
                            maxLength: 316
                            pattern: ^([a-z0-9]([-a-z0-9]*[a-z0-9])?(\.[a-z0-9]([-a-z0-9]*[a-z0-9])?)*/)?(([A-Za-z0-9][-A-Za-z0-9_.]*)?[A-Za-z0-9])$
                            type: string
                        required:
                        - message
                        - reason
                        - status
                        - type
                        type: object
                      type: array
                  required:
                  - lastTransitionTime
                  - message
                  - reason
                  - status
                  - type
                  type: object
                type: array
                x-kubernetes-list-map-keys:
                - type
                x-kubernetes-list-type: map
            type: object
        type: object
    served: true
    storage: true
    subresources:
      status: {}
status:
  acceptedNames:
    kind: ""
    plural: ""
  conditions: []
  storedVersions: []
---
# Source: flyte/charts/contour/templates/00-crds.yaml
apiVersion: apiextensions.k8s.io/v1
kind: CustomResourceDefinition
metadata:
  annotations:
    controller-gen.kubebuilder.io/version: v0.2.9
  creationTimestamp: null
  name: httpproxies.projectcontour.io
spec:
  preserveUnknownFields: false
  group: projectcontour.io
  names:
    kind: HTTPProxy
    listKind: HTTPProxyList
    plural: httpproxies
    shortNames:
    - proxy
    - proxies
    singular: httpproxy
  scope: Namespaced
  versions:
  - additionalPrinterColumns:
    - description: Fully qualified domain name
      jsonPath: .spec.virtualhost.fqdn
      name: FQDN
      type: string
    - description: Secret with TLS credentials
      jsonPath: .spec.virtualhost.tls.secretName
      name: TLS Secret
      type: string
    - description: The current status of the HTTPProxy
      jsonPath: .status.currentStatus
      name: Status
      type: string
    - description: Description of the current status
      jsonPath: .status.description
      name: Status Description
      type: string
    name: v1
    schema:
      openAPIV3Schema:
        description: HTTPProxy is an Ingress CRD specification.
        properties:
          apiVersion:
            description: 'APIVersion defines the versioned schema of this representation of an object. Servers should convert recognized schemas to the latest internal value, and may reject unrecognized values. More info: https://git.k8s.io/community/contributors/devel/sig-architecture/api-conventions.md#resources'
            type: string
          kind:
            description: 'Kind is a string value representing the REST resource this object represents. Servers may infer this from the endpoint the client submits requests to. Cannot be updated. In CamelCase. More info: https://git.k8s.io/community/contributors/devel/sig-architecture/api-conventions.md#types-kinds'
            type: string
          metadata:
            type: object
          spec:
            description: HTTPProxySpec defines the spec of the CRD.
            properties:
              ggvar:
                description: Testing new param for CRD
                type: string
              includes:
                description: Includes allow for specific routing configuration to be included from another HTTPProxy, possibly in another namespace.
                items:
                  description: Include describes a set of policies that can be applied to an HTTPProxy in a namespace.
                  properties:
                    conditions:
                      description: 'Conditions are a set of rules that are applied to included HTTPProxies. In effect, they are added onto the Conditions of included HTTPProxy Route structs. When applied, they are merged using AND, with one exception: There can be only one Prefix MatchCondition per Conditions slice. More than one Prefix, or contradictory Conditions, will make the include invalid.'
                      items:
                        description: MatchCondition are a general holder for matching rules for HTTPProxies. One of Prefix or Header must be provided.
                        properties:
                          header:
                            description: Header specifies the header condition to match.
                            properties:
                              contains:
                                description: Contains specifies a substring that must be present in the header value.
                                type: string
                              exact:
                                description: Exact specifies a string that the header value must be equal to.
                                type: string
                              name:
                                description: Name is the name of the header to match against. Name is required. Header names are case insensitive.
                                type: string
                              notcontains:
                                description: NotContains specifies a substring that must not be present in the header value.
                                type: string
                              notexact:
                                description: NoExact specifies a string that the header value must not be equal to. The condition is true if the header has any other value.
                                type: string
                              present:
                                description: Present specifies that condition is true when the named header is present, regardless of its value. Note that setting Present to false does not make the condition true if the named header is absent.
                                type: boolean
                            required:
                            - name
                            type: object
                          prefix:
                            description: Prefix defines a prefix match for a request.
                            type: string
                        type: object
                      type: array
                    name:
                      description: Name of the HTTPProxy
                      type: string
                    namespace:
                      description: Namespace of the HTTPProxy to include. Defaults to the current namespace if not supplied.
                      type: string
                  required:
                  - name
                  type: object
                type: array
              routes:
                description: Routes are the ingress routes. If TCPProxy is present, Routes is ignored.
                items:
                  description: Route contains the set of routes for a virtual host.
                  properties:
                    authPolicy:
                      description: AuthPolicy updates the authorization policy that was set on the root HTTPProxy object for client requests that match this route.
                      properties:
                        context:
                          additionalProperties:
                            type: string
                          description: Context is a set of key/value pairs that are sent to the authentication server in the check request. If a context is provided at an enclosing scope, the entries are merged such that the inner scope overrides matching keys from the outer scope.
                          type: object
                        disabled:
                          description: When true, this field disables client request authentication for the scope of the policy.
                          type: boolean
                      type: object
                    conditions:
                      description: 'Conditions are a set of rules that are applied to a Route. When applied, they are merged using AND, with one exception: There can be only one Prefix MatchCondition per Conditions slice. More than one Prefix, or contradictory Conditions, will make the route invalid.'
                      items:
                        description: MatchCondition are a general holder for matching rules for HTTPProxies. One of Prefix or Header must be provided.
                        properties:
                          header:
                            description: Header specifies the header condition to match.
                            properties:
                              contains:
                                description: Contains specifies a substring that must be present in the header value.
                                type: string
                              exact:
                                description: Exact specifies a string that the header value must be equal to.
                                type: string
                              name:
                                description: Name is the name of the header to match against. Name is required. Header names are case insensitive.
                                type: string
                              notcontains:
                                description: NotContains specifies a substring that must not be present in the header value.
                                type: string
                              notexact:
                                description: NoExact specifies a string that the header value must not be equal to. The condition is true if the header has any other value.
                                type: string
                              present:
                                description: Present specifies that condition is true when the named header is present, regardless of its value. Note that setting Present to false does not make the condition true if the named header is absent.
                                type: boolean
                            required:
                            - name
                            type: object
                          prefix:
                            description: Prefix defines a prefix match for a request.
                            type: string
                        type: object
                      type: array
                    enableWebsockets:
                      description: Enables websocket support for the route.
                      type: boolean
                    healthCheckPolicy:
                      description: The health check policy for this route.
                      properties:
                        healthyThresholdCount:
                          description: The number of healthy health checks required before a host is marked healthy
                          format: int64
                          minimum: 0
                          type: integer
                        host:
                          description: The value of the host header in the HTTP health check request. If left empty (default value), the name "contour-envoy-healthcheck" will be used.
                          type: string
                        intervalSeconds:
                          description: The interval (seconds) between health checks
                          format: int64
                          type: integer
                        path:
                          description: HTTP endpoint used to perform health checks on upstream service
                          type: string
                        timeoutSeconds:
                          description: The time to wait (seconds) for a health check response
                          format: int64
                          type: integer
                        unhealthyThresholdCount:
                          description: The number of unhealthy health checks required before a host is marked unhealthy
                          format: int64
                          minimum: 0
                          type: integer
                      required:
                      - path
                      type: object
                    loadBalancerPolicy:
                      description: The load balancing policy for this route.
                      properties:
                        strategy:
                          description: Strategy specifies the policy used to balance requests across the pool of backend pods. Valid policy names are `Random`, `RoundRobin`, `WeightedLeastRequest`, `Random` and `Cookie`. If an unknown strategy name is specified or no policy is supplied, the default `RoundRobin` policy is used.
                          type: string
                      type: object
                    pathRewritePolicy:
                      description: The policy for rewriting the path of the request URL after the request has been routed to a Service.
                      properties:
                        replacePrefix:
                          description: ReplacePrefix describes how the path prefix should be replaced.
                          items:
                            description: ReplacePrefix describes a path prefix replacement.
                            properties:
                              prefix:
                                description: "Prefix specifies the URL path prefix to be replaced. \n If Prefix is specified, it must exactly match the MatchCondition prefix that is rendered by the chain of including HTTPProxies and only that path prefix will be replaced by Replacement. This allows HTTPProxies that are included through multiple roots to only replace specific path prefixes, leaving others unmodified. \n If Prefix is not specified, all routing prefixes rendered by the include chain will be replaced."
                                minLength: 1
                                type: string
                              replacement:
                                description: Replacement is the string that the routing path prefix will be replaced with. This must not be empty.
                                minLength: 1
                                type: string
                            required:
                            - replacement
                            type: object
                          type: array
                      type: object
                    permitInsecure:
                      description: Allow this path to respond to insecure requests over HTTP which are normally not permitted when a `virtualhost.tls` block is present.
                      type: boolean
                    requestHeadersPolicy:
                      description: The policy for managing request headers during proxying.
                      properties:
                        remove:
                          description: Remove specifies a list of HTTP header names to remove.
                          items:
                            type: string
                          type: array
                        set:
                          description: Set specifies a list of HTTP header values that will be set in the HTTP header. If the header does not exist it will be added, otherwise it will be overwritten with the new value.
                          items:
                            description: HeaderValue represents a header name/value pair
                            properties:
                              name:
                                description: Name represents a key of a header
                                minLength: 1
                                type: string
                              value:
                                description: Value represents the value of a header specified by a key
                                minLength: 1
                                type: string
                            required:
                            - name
                            - value
                            type: object
                          type: array
                      type: object
                    responseHeadersPolicy:
                      description: The policy for managing response headers during proxying. Rewriting the 'Host' header is not supported.
                      properties:
                        remove:
                          description: Remove specifies a list of HTTP header names to remove.
                          items:
                            type: string
                          type: array
                        set:
                          description: Set specifies a list of HTTP header values that will be set in the HTTP header. If the header does not exist it will be added, otherwise it will be overwritten with the new value.
                          items:
                            description: HeaderValue represents a header name/value pair
                            properties:
                              name:
                                description: Name represents a key of a header
                                minLength: 1
                                type: string
                              value:
                                description: Value represents the value of a header specified by a key
                                minLength: 1
                                type: string
                            required:
                            - name
                            - value
                            type: object
                          type: array
                      type: object
                    retryPolicy:
                      description: The retry policy for this route.
                      properties:
                        count:
                          description: NumRetries is maximum allowed number of retries. If not supplied, the number of retries is one.
                          format: int64
                          minimum: 0
                          type: integer
                        perTryTimeout:
                          description: PerTryTimeout specifies the timeout per retry attempt. Ignored if NumRetries is not supplied.
                          pattern: ^(((\d*(\.\d*)?h)|(\d*(\.\d*)?m)|(\d*(\.\d*)?s)|(\d*(\.\d*)?ms)|(\d*(\.\d*)?us)|(\d*(\.\d*)?µs)|(\d*(\.\d*)?ns))+|infinity|infinite)$
                          type: string
                        retriableStatusCodes:
                          description: "RetriableStatusCodes specifies the HTTP status codes that should be retried. \n This field is only respected when you include `retriable-status-codes` in the `RetryOn` field."
                          items:
                            format: int32
                            type: integer
                          type: array
                        retryOn:
                          description: "RetryOn specifies the conditions on which to retry a request. \n Supported [HTTP conditions](https://www.envoyproxy.io/docs/envoy/latest/configuration/http/http_filters/router_filter#x-envoy-retry-on): \n - `5xx` - `gateway-error` - `reset` - `connect-failure` - `retriable-4xx` - `refused-stream` - `retriable-status-codes` - `retriable-headers` \n Supported [gRPC conditions](https://www.envoyproxy.io/docs/envoy/latest/configuration/http/http_filters/router_filter#x-envoy-retry-grpc-on): \n - `cancelled` - `deadline-exceeded` - `internal` - `resource-exhausted` - `unavailable`"
                          items:
                            description: RetryOn is a string type alias with validation to ensure that the value is valid.
                            enum:
                            - 5xx
                            - gateway-error
                            - reset
                            - connect-failure
                            - retriable-4xx
                            - refused-stream
                            - retriable-status-codes
                            - retriable-headers
                            - cancelled
                            - deadline-exceeded
                            - internal
                            - resource-exhausted
                            - unavailable
                            type: string
                          type: array
                      type: object
                    services:
                      description: Services are the services to proxy traffic.
                      items:
                        description: Service defines an Kubernetes Service to proxy traffic.
                        properties:
                          mirror:
                            description: If Mirror is true the Service will receive a read only mirror of the traffic for this route.
                            type: boolean
                          name:
                            description: Name is the name of Kubernetes service to proxy traffic. Names defined here will be used to look up corresponding endpoints which contain the ips to route.
                            type: string
                          port:
                            description: Port (defined as Integer) to proxy traffic to since a service can have multiple defined.
                            exclusiveMaximum: true
                            maximum: 65536
                            minimum: 1
                            type: integer
                          protocol:
                            description: Protocol may be used to specify (or override) the protocol used to reach this Service. Values may be tls, h2, h2c. If omitted, protocol-selection falls back on Service annotations.
                            enum:
                            - h2
                            - h2c
                            - tls
                            type: string
                          requestHeadersPolicy:
                            description: The policy for managing request headers during proxying. Rewriting the 'Host' header is not supported.
                            properties:
                              remove:
                                description: Remove specifies a list of HTTP header names to remove.
                                items:
                                  type: string
                                type: array
                              set:
                                description: Set specifies a list of HTTP header values that will be set in the HTTP header. If the header does not exist it will be added, otherwise it will be overwritten with the new value.
                                items:
                                  description: HeaderValue represents a header name/value pair
                                  properties:
                                    name:
                                      description: Name represents a key of a header
                                      minLength: 1
                                      type: string
                                    value:
                                      description: Value represents the value of a header specified by a key
                                      minLength: 1
                                      type: string
                                  required:
                                  - name
                                  - value
                                  type: object
                                type: array
                            type: object
                          responseHeadersPolicy:
                            description: The policy for managing response headers during proxying. Rewriting the 'Host' header is not supported.
                            properties:
                              remove:
                                description: Remove specifies a list of HTTP header names to remove.
                                items:
                                  type: string
                                type: array
                              set:
                                description: Set specifies a list of HTTP header values that will be set in the HTTP header. If the header does not exist it will be added, otherwise it will be overwritten with the new value.
                                items:
                                  description: HeaderValue represents a header name/value pair
                                  properties:
                                    name:
                                      description: Name represents a key of a header
                                      minLength: 1
                                      type: string
                                    value:
                                      description: Value represents the value of a header specified by a key
                                      minLength: 1
                                      type: string
                                  required:
                                  - name
                                  - value
                                  type: object
                                type: array
                            type: object
                          validation:
                            description: UpstreamValidation defines how to verify the backend service's certificate
                            properties:
                              caSecret:
                                description: Name of the Kubernetes secret be used to validate the certificate presented by the backend
                                type: string
                              subjectName:
                                description: Key which is expected to be present in the 'subjectAltName' of the presented certificate
                                type: string
                            required:
                            - caSecret
                            - subjectName
                            type: object
                          weight:
                            description: Weight defines percentage of traffic to balance traffic
                            format: int64
                            minimum: 0
                            type: integer
                        required:
                        - name
                        - port
                        type: object
                      minItems: 1
                      type: array
                    timeoutPolicy:
                      description: The timeout policy for this route.
                      properties:
                        idle:
                          description: Timeout after which, if there are no active requests for this route, the connection between Envoy and the backend or Envoy and the external client will be closed. If not specified, there is no per-route idle timeout, though a connection manager-wide stream_idle_timeout default of 5m still applies.
                          pattern: ^(((\d*(\.\d*)?h)|(\d*(\.\d*)?m)|(\d*(\.\d*)?s)|(\d*(\.\d*)?ms)|(\d*(\.\d*)?us)|(\d*(\.\d*)?µs)|(\d*(\.\d*)?ns))+|infinity|infinite)$
                          type: string
                        response:
                          description: Timeout for receiving a response from the server after processing a request from client. If not supplied, Envoy's default value of 15s applies.
                          pattern: ^(((\d*(\.\d*)?h)|(\d*(\.\d*)?m)|(\d*(\.\d*)?s)|(\d*(\.\d*)?ms)|(\d*(\.\d*)?us)|(\d*(\.\d*)?µs)|(\d*(\.\d*)?ns))+|infinity|infinite)$
                          type: string
                      type: object
                  required:
                  - services
                  type: object
                type: array
              tcpproxy:
                description: TCPProxy holds TCP proxy information.
                properties:
                  healthCheckPolicy:
                    description: The health check policy for this tcp proxy
                    properties:
                      healthyThresholdCount:
                        description: The number of healthy health checks required before a host is marked healthy
                        format: int32
                        type: integer
                      intervalSeconds:
                        description: The interval (seconds) between health checks
                        format: int64
                        type: integer
                      timeoutSeconds:
                        description: The time to wait (seconds) for a health check response
                        format: int64
                        type: integer
                      unhealthyThresholdCount:
                        description: The number of unhealthy health checks required before a host is marked unhealthy
                        format: int32
                        type: integer
                    type: object
                  include:
                    description: Include specifies that this tcpproxy should be delegated to another HTTPProxy.
                    properties:
                      name:
                        description: Name of the child HTTPProxy
                        type: string
                      namespace:
                        description: Namespace of the HTTPProxy to include. Defaults to the current namespace if not supplied.
                        type: string
                    required:
                    - name
                    type: object
                  includes:
                    description: "IncludesDeprecated allow for specific routing configuration to be appended to another HTTPProxy in another namespace. \n Exists due to a mistake when developing HTTPProxy and the field was marked plural when it should have been singular. This field should stay to not break backwards compatibility to v1 users."
                    properties:
                      name:
                        description: Name of the child HTTPProxy
                        type: string
                      namespace:
                        description: Namespace of the HTTPProxy to include. Defaults to the current namespace if not supplied.
                        type: string
                    required:
                    - name
                    type: object
                  loadBalancerPolicy:
                    description: The load balancing policy for the backend services.
                    properties:
                      strategy:
                        description: Strategy specifies the policy used to balance requests across the pool of backend pods. Valid policy names are `Random`, `RoundRobin`, `WeightedLeastRequest`, `Random` and `Cookie`. If an unknown strategy name is specified or no policy is supplied, the default `RoundRobin` policy is used.
                        type: string
                    type: object
                  services:
                    description: Services are the services to proxy traffic
                    items:
                      description: Service defines an Kubernetes Service to proxy traffic.
                      properties:
                        mirror:
                          description: If Mirror is true the Service will receive a read only mirror of the traffic for this route.
                          type: boolean
                        name:
                          description: Name is the name of Kubernetes service to proxy traffic. Names defined here will be used to look up corresponding endpoints which contain the ips to route.
                          type: string
                        port:
                          description: Port (defined as Integer) to proxy traffic to since a service can have multiple defined.
                          exclusiveMaximum: true
                          maximum: 65536
                          minimum: 1
                          type: integer
                        protocol:
                          description: Protocol may be used to specify (or override) the protocol used to reach this Service. Values may be tls, h2, h2c. If omitted, protocol-selection falls back on Service annotations.
                          enum:
                          - h2
                          - h2c
                          - tls
                          type: string
                        requestHeadersPolicy:
                          description: The policy for managing request headers during proxying. Rewriting the 'Host' header is not supported.
                          properties:
                            remove:
                              description: Remove specifies a list of HTTP header names to remove.
                              items:
                                type: string
                              type: array
                            set:
                              description: Set specifies a list of HTTP header values that will be set in the HTTP header. If the header does not exist it will be added, otherwise it will be overwritten with the new value.
                              items:
                                description: HeaderValue represents a header name/value pair
                                properties:
                                  name:
                                    description: Name represents a key of a header
                                    minLength: 1
                                    type: string
                                  value:
                                    description: Value represents the value of a header specified by a key
                                    minLength: 1
                                    type: string
                                required:
                                - name
                                - value
                                type: object
                              type: array
                          type: object
                        responseHeadersPolicy:
                          description: The policy for managing response headers during proxying. Rewriting the 'Host' header is not supported.
                          properties:
                            remove:
                              description: Remove specifies a list of HTTP header names to remove.
                              items:
                                type: string
                              type: array
                            set:
                              description: Set specifies a list of HTTP header values that will be set in the HTTP header. If the header does not exist it will be added, otherwise it will be overwritten with the new value.
                              items:
                                description: HeaderValue represents a header name/value pair
                                properties:
                                  name:
                                    description: Name represents a key of a header
                                    minLength: 1
                                    type: string
                                  value:
                                    description: Value represents the value of a header specified by a key
                                    minLength: 1
                                    type: string
                                required:
                                - name
                                - value
                                type: object
                              type: array
                          type: object
                        validation:
                          description: UpstreamValidation defines how to verify the backend service's certificate
                          properties:
                            caSecret:
                              description: Name of the Kubernetes secret be used to validate the certificate presented by the backend
                              type: string
                            subjectName:
                              description: Key which is expected to be present in the 'subjectAltName' of the presented certificate
                              type: string
                          required:
                          - caSecret
                          - subjectName
                          type: object
                        weight:
                          description: Weight defines percentage of traffic to balance traffic
                          format: int64
                          minimum: 0
                          type: integer
                      required:
                      - name
                      - port
                      type: object
                    type: array
                type: object
              virtualhost:
                description: Virtualhost appears at most once. If it is present, the object is considered to be a "root" HTTPProxy.
                properties:
                  authorization:
                    description: This field configures an extension service to perform authorization for this virtual host. Authorization can only be configured on virtual hosts that have TLS enabled. If the TLS configuration requires client certificate /validation, the client certificate is always included in the authentication check request.
                    properties:
                      authPolicy:
                        description: AuthPolicy sets a default authorization policy for client requests. This policy will be used unless overridden by individual routes.
                        properties:
                          context:
                            additionalProperties:
                              type: string
                            description: Context is a set of key/value pairs that are sent to the authentication server in the check request. If a context is provided at an enclosing scope, the entries are merged such that the inner scope overrides matching keys from the outer scope.
                            type: object
                          disabled:
                            description: When true, this field disables client request authentication for the scope of the policy.
                            type: boolean
                        type: object
                      extensionRef:
                        description: ExtensionServiceRef specifies the extension resource that will authorize client requests.
                        properties:
                          apiVersion:
                            description: API version of the referent. If this field is not specified, the default "projectcontour.io/v1alpha1" will be used
                            minLength: 1
                            type: string
                          name:
                            description: "Name of the referent. \n More info: https://kubernetes.io/docs/concepts/overview/working-with-objects/names/#names"
                            minLength: 1
                            type: string
                          namespace:
                            description: "Namespace of the referent. If this field is not specifies, the namespace of the resource that targets the referent will be used. \n More info: https://kubernetes.io/docs/concepts/overview/working-with-objects/namespaces/"
                            minLength: 1
                            type: string
                        type: object
                      failOpen:
                        description: If FailOpen is true, the client request is forwarded to the upstream service even if the authorization server fails to respond. This field should not be set in most cases. It is intended for use only while migrating applications from internal authorization to Contour external authorization.
                        type: boolean
                      responseTimeout:
                        description: ResponseTimeout configures maximum time to wait for a check response from the authorization server. Timeout durations are expressed in the Go [Duration format](https://godoc.org/time#ParseDuration). Valid time units are "ns", "us" (or "µs"), "ms", "s", "m", "h". The string "infinity" is also a valid input and specifies no timeout.
                        pattern: ^(((\d*(\.\d*)?h)|(\d*(\.\d*)?m)|(\d*(\.\d*)?s)|(\d*(\.\d*)?ms)|(\d*(\.\d*)?us)|(\d*(\.\d*)?µs)|(\d*(\.\d*)?ns))+|infinity|infinite)$
                        type: string
                    required:
                    - extensionRef
                    type: object
                  corsPolicy:
                    description: Specifies the cross-origin policy to apply to the VirtualHost.
                    properties:
                      allowCredentials:
                        description: Specifies whether the resource allows credentials.
                        type: boolean
                      allowHeaders:
                        description: AllowHeaders specifies the content for the *access-control-allow-headers* header.
                        items:
                          description: CORSHeaderValue specifies the value of the string headers returned by a cross-domain request.
                          pattern: ^[a-zA-Z0-9!#$%&'*+.^_`|~-]+$
                          type: string
                        type: array
                      allowMethods:
                        description: AllowMethods specifies the content for the *access-control-allow-methods* header.
                        items:
                          description: CORSHeaderValue specifies the value of the string headers returned by a cross-domain request.
                          pattern: ^[a-zA-Z0-9!#$%&'*+.^_`|~-]+$
                          type: string
                        type: array
                      allowOrigin:
                        description: AllowOrigin specifies the origins that will be allowed to do CORS requests. "*" means allow any origin.
                        items:
                          type: string
                        type: array
                      exposeHeaders:
                        description: ExposeHeaders Specifies the content for the *access-control-expose-headers* header.
                        items:
                          description: CORSHeaderValue specifies the value of the string headers returned by a cross-domain request.
                          pattern: ^[a-zA-Z0-9!#$%&'*+.^_`|~-]+$
                          type: string
                        type: array
                      maxAge:
                        description: MaxAge indicates for how long the results of a preflight request can be cached. MaxAge durations are expressed in the Go [Duration format](https://godoc.org/time#ParseDuration). Valid time units are "ns", "us" (or "µs"), "ms", "s", "m", "h". Only positive values are allowed while 0 disables the cache requiring a preflight OPTIONS check for all cross-origin requests.
                        type: string
                    required:
                    - allowMethods
                    - allowOrigin
                    type: object
                  fqdn:
                    description: The fully qualified domain name of the root of the ingress tree all leaves of the DAG rooted at this object relate to the fqdn.
                    type: string
                  tls:
                    description: If present the fields describes TLS properties of the virtual host. The SNI names that will be matched on are described in fqdn, the tls.secretName secret must contain a certificate that itself contains a name that matches the FQDN.
                    properties:
                      clientValidation:
                        description: "ClientValidation defines how to verify the client certificate when an external client establishes a TLS connection to Envoy. \n This setting: \n 1. Enables TLS client certificate validation. 2. Requires clients to present a TLS certificate (i.e. not optional validation). 3. Specifies how the client certificate will be validated."
                        properties:
                          caSecret:
                            description: Name of a Kubernetes secret that contains a CA certificate bundle. The client certificate must validate against the certificates in the bundle.
                            minLength: 1
                            type: string
                        required:
                        - caSecret
                        type: object
                      enableFallbackCertificate:
                        description: EnableFallbackCertificate defines if the vhost should allow a default certificate to be applied which handles all requests which don't match the SNI defined in this vhost.
                        type: boolean
                      minimumProtocolVersion:
                        description: Minimum TLS version this vhost should negotiate
                        type: string
                      passthrough:
                        description: Passthrough defines whether the encrypted TLS handshake will be passed through to the backing cluster. Either Passthrough or SecretName must be specified, but not both.
                        type: boolean
                      secretName:
                        description: SecretName is the name of a TLS secret in the current namespace. Either SecretName or Passthrough must be specified, but not both. If specified, the named secret must contain a matching certificate for the virtual host's FQDN.
                        type: string
                    type: object
                required:
                - fqdn
                type: object
            type: object
          status:
            description: Status is a container for computed information about the HTTPProxy.
            properties:
              conditions:
                description: "Conditions contains information about the current status of the HTTPProxy, in an upstream-friendly container. \n Contour will update a single condition, `Valid`, that is in normal-true polarity. That is, when `currentStatus` is `valid`, the `Valid` condition will be `status: true`, and vice versa. \n Contour will leave untouched any other Conditions set in this block, in case some other controller wants to add a Condition. \n If you are another controller owner and wish to add a condition, you *should* namespace your condition with a label, like `controller.domain.com/ConditionName`."
                items:
                  description: "DetailedCondition is an extension of the normal Kubernetes conditions, with two extra fields to hold sub-conditions, which provide more detailed reasons for the state (True or False) of the condition. \n `errors` holds information about sub-conditions which are fatal to that condition and render its state False. \n `warnings` holds information about sub-conditions which are not fatal to that condition and do not force the state to be False. \n Remember that Conditions have a type, a status, and a reason. \n The type is the type of the condition, the most important one in this CRD set is `Valid`. `Valid` is a positive-polarity condition: when it is `status: true` there are no problems. \n In more detail, `status: true` means that the object is has been ingested into Contour with no errors. `warnings` may still be present, and will be indicated in the Reason field. There must be zero entries in the `errors` slice in this case. \n `Valid`, `status: false` means that the object has had one or more fatal errors during processing into Contour.  The details of the errors will be present under the `errors` field. There must be at least one error in the `errors` slice if `status` is `false`. \n For DetailedConditions of types other than `Valid`, the Condition must be in the negative polarity. When they have `status` `true`, there is an error. There must be at least one entry in the `errors` Subcondition slice. When they have `status` `false`, there are no serious errors, and there must be zero entries in the `errors` slice. In either case, there may be entries in the `warnings` slice. \n Regardless of the polarity, the `reason` and `message` fields must be updated with either the detail of the reason (if there is one and only one entry in total across both the `errors` and `warnings` slices), or `MultipleReasons` if there is more than one entry."
                  properties:
                    errors:
                      description: "Errors contains a slice of relevant error subconditions for this object. \n Subconditions are expected to appear when relevant (when there is a error), and disappear when not relevant. An empty slice here indicates no errors."
                      items:
                        description: "SubCondition is a Condition-like type intended for use as a subcondition inside a DetailedCondition. \n It contains a subset of the Condition fields. \n It is intended for warnings and errors, so `type` names should use abnormal-true polarity, that is, they should be of the form \"ErrorPresent: true\". \n The expected lifecycle for these errors is that they should only be present when the error or warning is, and should be removed when they are not relevant."
                        properties:
                          message:
                            description: "Message is a human readable message indicating details about the transition. \n This may be an empty string."
                            maxLength: 32768
                            type: string
                          reason:
                            description: "Reason contains a programmatic identifier indicating the reason for the condition's last transition. Producers of specific condition types may define expected values and meanings for this field, and whether the values are considered a guaranteed API. \n The value should be a CamelCase string. \n This field may not be empty."
                            maxLength: 1024
                            minLength: 1
                            pattern: ^[A-Za-z]([A-Za-z0-9_,:]*[A-Za-z0-9_])?$
                            type: string
                          status:
                            description: Status of the condition, one of True, False, Unknown.
                            enum:
                            - "True"
                            - "False"
                            - Unknown
                            type: string
                          type:
                            description: "Type of condition in `CamelCase` or in `foo.example.com/CamelCase`. \n This must be in abnormal-true polarity, that is, `ErrorFound` or `controller.io/ErrorFound`. \n The regex it matches is (dns1123SubdomainFmt/)?(qualifiedNameFmt)"
                            maxLength: 316
                            pattern: ^([a-z0-9]([-a-z0-9]*[a-z0-9])?(\.[a-z0-9]([-a-z0-9]*[a-z0-9])?)*/)?(([A-Za-z0-9][-A-Za-z0-9_.]*)?[A-Za-z0-9])$
                            type: string
                        required:
                        - message
                        - reason
                        - status
                        - type
                        type: object
                      type: array
                    lastTransitionTime:
                      description: lastTransitionTime is the last time the condition transitioned from one status to another. This should be when the underlying condition changed.  If that is not known, then using the time when the API field changed is acceptable.
                      format: date-time
                      type: string
                    message:
                      description: message is a human readable message indicating details about the transition. This may be an empty string.
                      maxLength: 32768
                      type: string
                    observedGeneration:
                      description: observedGeneration represents the .metadata.generation that the condition was set based upon. For instance, if .metadata.generation is currently 12, but the .status.conditions[x].observedGeneration is 9, the condition is out of date with respect to the current state of the instance.
                      format: int64
                      minimum: 0
                      type: integer
                    reason:
                      description: reason contains a programmatic identifier indicating the reason for the condition's last transition. Producers of specific condition types may define expected values and meanings for this field, and whether the values are considered a guaranteed API. The value should be a CamelCase string. This field may not be empty.
                      maxLength: 1024
                      minLength: 1
                      pattern: ^[A-Za-z]([A-Za-z0-9_,:]*[A-Za-z0-9_])?$
                      type: string
                    status:
                      description: status of the condition, one of True, False, Unknown.
                      enum:
                      - "True"
                      - "False"
                      - Unknown
                      type: string
                    type:
                      description: type of condition in CamelCase or in foo.example.com/CamelCase. --- Many .condition.type values are consistent across resources like Available, but because arbitrary conditions can be useful (see .node.status.conditions), the ability to deconflict is important. The regex it matches is (dns1123SubdomainFmt/)?(qualifiedNameFmt)
                      maxLength: 316
                      pattern: ^([a-z0-9]([-a-z0-9]*[a-z0-9])?(\.[a-z0-9]([-a-z0-9]*[a-z0-9])?)*/)?(([A-Za-z0-9][-A-Za-z0-9_.]*)?[A-Za-z0-9])$
                      type: string
                    warnings:
                      description: "Warnings contains a slice of relevant warning subconditions for this object. \n Subconditions are expected to appear when relevant (when there is a warning), and disappear when not relevant. An empty slice here indicates no warnings."
                      items:
                        description: "SubCondition is a Condition-like type intended for use as a subcondition inside a DetailedCondition. \n It contains a subset of the Condition fields. \n It is intended for warnings and errors, so `type` names should use abnormal-true polarity, that is, they should be of the form \"ErrorPresent: true\". \n The expected lifecycle for these errors is that they should only be present when the error or warning is, and should be removed when they are not relevant."
                        properties:
                          message:
                            description: "Message is a human readable message indicating details about the transition. \n This may be an empty string."
                            maxLength: 32768
                            type: string
                          reason:
                            description: "Reason contains a programmatic identifier indicating the reason for the condition's last transition. Producers of specific condition types may define expected values and meanings for this field, and whether the values are considered a guaranteed API. \n The value should be a CamelCase string. \n This field may not be empty."
                            maxLength: 1024
                            minLength: 1
                            pattern: ^[A-Za-z]([A-Za-z0-9_,:]*[A-Za-z0-9_])?$
                            type: string
                          status:
                            description: Status of the condition, one of True, False, Unknown.
                            enum:
                            - "True"
                            - "False"
                            - Unknown
                            type: string
                          type:
                            description: "Type of condition in `CamelCase` or in `foo.example.com/CamelCase`. \n This must be in abnormal-true polarity, that is, `ErrorFound` or `controller.io/ErrorFound`. \n The regex it matches is (dns1123SubdomainFmt/)?(qualifiedNameFmt)"
                            maxLength: 316
                            pattern: ^([a-z0-9]([-a-z0-9]*[a-z0-9])?(\.[a-z0-9]([-a-z0-9]*[a-z0-9])?)*/)?(([A-Za-z0-9][-A-Za-z0-9_.]*)?[A-Za-z0-9])$
                            type: string
                        required:
                        - message
                        - reason
                        - status
                        - type
                        type: object
                      type: array
                  required:
                  - lastTransitionTime
                  - message
                  - reason
                  - status
                  - type
                  type: object
                type: array
                x-kubernetes-list-map-keys:
                - type
                x-kubernetes-list-type: map
              currentStatus:
                type: string
              description:
                type: string
              loadBalancer:
                description: LoadBalancer contains the current status of the load balancer.
                properties:
                  ingress:
                    description: Ingress is a list containing ingress points for the load-balancer. Traffic intended for the service should be sent to these ingress points.
                    items:
                      description: 'LoadBalancerIngress represents the status of a load-balancer ingress point: traffic intended for the service should be sent to an ingress point.'
                      properties:
                        hostname:
                          description: Hostname is set for load-balancer ingress points that are DNS based (typically AWS load-balancers)
                          type: string
                        ip:
                          description: IP is set for load-balancer ingress points that are IP based (typically GCE or OpenStack load-balancers)
                          type: string
                      type: object
                    type: array
                type: object
            type: object
        required:
        - metadata
        - spec
        type: object
    served: true
    storage: true
    subresources:
      status: {}
status:
  acceptedNames:
    kind: ""
    plural: ""
  conditions: []
  storedVersions: []
---
# Source: flyte/charts/contour/templates/00-crds.yaml
apiVersion: apiextensions.k8s.io/v1
kind: CustomResourceDefinition
metadata:
  annotations:
    controller-gen.kubebuilder.io/version: v0.2.9
  creationTimestamp: null
  name: tlscertificatedelegations.projectcontour.io
spec:
  preserveUnknownFields: false
  group: projectcontour.io
  names:
    kind: TLSCertificateDelegation
    listKind: TLSCertificateDelegationList
    plural: tlscertificatedelegations
    shortNames:
    - tlscerts
    singular: tlscertificatedelegation
  scope: Namespaced
  versions:
  - name: v1
    schema:
      openAPIV3Schema:
        description: TLSCertificateDelegation is an TLS Certificate Delegation CRD specification. See design/tls-certificate-delegation.md for details.
        properties:
          apiVersion:
            description: 'APIVersion defines the versioned schema of this representation of an object. Servers should convert recognized schemas to the latest internal value, and may reject unrecognized values. More info: https://git.k8s.io/community/contributors/devel/sig-architecture/api-conventions.md#resources'
            type: string
          kind:
            description: 'Kind is a string value representing the REST resource this object represents. Servers may infer this from the endpoint the client submits requests to. Cannot be updated. In CamelCase. More info: https://git.k8s.io/community/contributors/devel/sig-architecture/api-conventions.md#types-kinds'
            type: string
          metadata:
            type: object
          spec:
            description: TLSCertificateDelegationSpec defines the spec of the CRD
            properties:
              delegations:
                items:
                  description: CertificateDelegation maps the authority to reference a secret in the current namespace to a set of namespaces.
                  properties:
                    secretName:
                      description: required, the name of a secret in the current namespace.
                      type: string
                    targetNamespaces:
                      description: required, the namespaces the authority to reference the the secret will be delegated to. If TargetNamespaces is nil or empty, the CertificateDelegation' is ignored. If the TargetNamespace list contains the character, "*" the secret will be delegated to all namespaces.
                      items:
                        type: string
                      type: array
                  required:
                  - secretName
                  - targetNamespaces
                  type: object
                type: array
            required:
            - delegations
            type: object
          status:
            description: TLSCertificateDelegationStatus allows for the status of the delegation to be presented to the user.
            properties:
              conditions:
                description: "Conditions contains information about the current status of the HTTPProxy, in an upstream-friendly container. \n Contour will update a single condition, `Valid`, that is in normal-true polarity. That is, when `currentStatus` is `valid`, the `Valid` condition will be `status: true`, and vice versa. \n Contour will leave untouched any other Conditions set in this block, in case some other controller wants to add a Condition. \n If you are another controller owner and wish to add a condition, you *should* namespace your condition with a label, like `controller.domain.com\\ConditionName`."
                items:
                  description: "DetailedCondition is an extension of the normal Kubernetes conditions, with two extra fields to hold sub-conditions, which provide more detailed reasons for the state (True or False) of the condition. \n `errors` holds information about sub-conditions which are fatal to that condition and render its state False. \n `warnings` holds information about sub-conditions which are not fatal to that condition and do not force the state to be False. \n Remember that Conditions have a type, a status, and a reason. \n The type is the type of the condition, the most important one in this CRD set is `Valid`. `Valid` is a positive-polarity condition: when it is `status: true` there are no problems. \n In more detail, `status: true` means that the object is has been ingested into Contour with no errors. `warnings` may still be present, and will be indicated in the Reason field. There must be zero entries in the `errors` slice in this case. \n `Valid`, `status: false` means that the object has had one or more fatal errors during processing into Contour.  The details of the errors will be present under the `errors` field. There must be at least one error in the `errors` slice if `status` is `false`. \n For DetailedConditions of types other than `Valid`, the Condition must be in the negative polarity. When they have `status` `true`, there is an error. There must be at least one entry in the `errors` Subcondition slice. When they have `status` `false`, there are no serious errors, and there must be zero entries in the `errors` slice. In either case, there may be entries in the `warnings` slice. \n Regardless of the polarity, the `reason` and `message` fields must be updated with either the detail of the reason (if there is one and only one entry in total across both the `errors` and `warnings` slices), or `MultipleReasons` if there is more than one entry."
                  properties:
                    errors:
                      description: "Errors contains a slice of relevant error subconditions for this object. \n Subconditions are expected to appear when relevant (when there is a error), and disappear when not relevant. An empty slice here indicates no errors."
                      items:
                        description: "SubCondition is a Condition-like type intended for use as a subcondition inside a DetailedCondition. \n It contains a subset of the Condition fields. \n It is intended for warnings and errors, so `type` names should use abnormal-true polarity, that is, they should be of the form \"ErrorPresent: true\". \n The expected lifecycle for these errors is that they should only be present when the error or warning is, and should be removed when they are not relevant."
                        properties:
                          message:
                            description: "Message is a human readable message indicating details about the transition. \n This may be an empty string."
                            maxLength: 32768
                            type: string
                          reason:
                            description: "Reason contains a programmatic identifier indicating the reason for the condition's last transition. Producers of specific condition types may define expected values and meanings for this field, and whether the values are considered a guaranteed API. \n The value should be a CamelCase string. \n This field may not be empty."
                            maxLength: 1024
                            minLength: 1
                            pattern: ^[A-Za-z]([A-Za-z0-9_,:]*[A-Za-z0-9_])?$
                            type: string
                          status:
                            description: Status of the condition, one of True, False, Unknown.
                            enum:
                            - "True"
                            - "False"
                            - Unknown
                            type: string
                          type:
                            description: "Type of condition in `CamelCase` or in `foo.example.com/CamelCase`. \n This must be in abnormal-true polarity, that is, `ErrorFound` or `controller.io/ErrorFound`. \n The regex it matches is (dns1123SubdomainFmt/)?(qualifiedNameFmt)"
                            maxLength: 316
                            pattern: ^([a-z0-9]([-a-z0-9]*[a-z0-9])?(\.[a-z0-9]([-a-z0-9]*[a-z0-9])?)*/)?(([A-Za-z0-9][-A-Za-z0-9_.]*)?[A-Za-z0-9])$
                            type: string
                        required:
                        - message
                        - reason
                        - status
                        - type
                        type: object
                      type: array
                    lastTransitionTime:
                      description: lastTransitionTime is the last time the condition transitioned from one status to another. This should be when the underlying condition changed.  If that is not known, then using the time when the API field changed is acceptable.
                      format: date-time
                      type: string
                    message:
                      description: message is a human readable message indicating details about the transition. This may be an empty string.
                      maxLength: 32768
                      type: string
                    observedGeneration:
                      description: observedGeneration represents the .metadata.generation that the condition was set based upon. For instance, if .metadata.generation is currently 12, but the .status.conditions[x].observedGeneration is 9, the condition is out of date with respect to the current state of the instance.
                      format: int64
                      minimum: 0
                      type: integer
                    reason:
                      description: reason contains a programmatic identifier indicating the reason for the condition's last transition. Producers of specific condition types may define expected values and meanings for this field, and whether the values are considered a guaranteed API. The value should be a CamelCase string. This field may not be empty.
                      maxLength: 1024
                      minLength: 1
                      pattern: ^[A-Za-z]([A-Za-z0-9_,:]*[A-Za-z0-9_])?$
                      type: string
                    status:
                      description: status of the condition, one of True, False, Unknown.
                      enum:
                      - "True"
                      - "False"
                      - Unknown
                      type: string
                    type:
                      description: type of condition in CamelCase or in foo.example.com/CamelCase. --- Many .condition.type values are consistent across resources like Available, but because arbitrary conditions can be useful (see .node.status.conditions), the ability to deconflict is important. The regex it matches is (dns1123SubdomainFmt/)?(qualifiedNameFmt)
                      maxLength: 316
                      pattern: ^([a-z0-9]([-a-z0-9]*[a-z0-9])?(\.[a-z0-9]([-a-z0-9]*[a-z0-9])?)*/)?(([A-Za-z0-9][-A-Za-z0-9_.]*)?[A-Za-z0-9])$
                      type: string
                    warnings:
                      description: "Warnings contains a slice of relevant warning subconditions for this object. \n Subconditions are expected to appear when relevant (when there is a warning), and disappear when not relevant. An empty slice here indicates no warnings."
                      items:
                        description: "SubCondition is a Condition-like type intended for use as a subcondition inside a DetailedCondition. \n It contains a subset of the Condition fields. \n It is intended for warnings and errors, so `type` names should use abnormal-true polarity, that is, they should be of the form \"ErrorPresent: true\". \n The expected lifecycle for these errors is that they should only be present when the error or warning is, and should be removed when they are not relevant."
                        properties:
                          message:
                            description: "Message is a human readable message indicating details about the transition. \n This may be an empty string."
                            maxLength: 32768
                            type: string
                          reason:
                            description: "Reason contains a programmatic identifier indicating the reason for the condition's last transition. Producers of specific condition types may define expected values and meanings for this field, and whether the values are considered a guaranteed API. \n The value should be a CamelCase string. \n This field may not be empty."
                            maxLength: 1024
                            minLength: 1
                            pattern: ^[A-Za-z]([A-Za-z0-9_,:]*[A-Za-z0-9_])?$
                            type: string
                          status:
                            description: Status of the condition, one of True, False, Unknown.
                            enum:
                            - "True"
                            - "False"
                            - Unknown
                            type: string
                          type:
                            description: "Type of condition in `CamelCase` or in `foo.example.com/CamelCase`. \n This must be in abnormal-true polarity, that is, `ErrorFound` or `controller.io/ErrorFound`. \n The regex it matches is (dns1123SubdomainFmt/)?(qualifiedNameFmt)"
                            maxLength: 316
                            pattern: ^([a-z0-9]([-a-z0-9]*[a-z0-9])?(\.[a-z0-9]([-a-z0-9]*[a-z0-9])?)*/)?(([A-Za-z0-9][-A-Za-z0-9_.]*)?[A-Za-z0-9])$
                            type: string
                        required:
                        - message
                        - reason
                        - status
                        - type
                        type: object
                      type: array
                  required:
                  - lastTransitionTime
                  - message
                  - reason
                  - status
                  - type
                  type: object
                type: array
                x-kubernetes-list-map-keys:
                - type
                x-kubernetes-list-type: map
            type: object
        required:
        - metadata
        - spec
        type: object
    served: true
    storage: true
    subresources:
      status: {}
status:
  acceptedNames:
    kind: ""
    plural: ""
  conditions: []
  storedVersions: []
---
# Source: flyte/templates/propeller/crds/flyteworkflow.yaml
apiVersion: apiextensions.k8s.io/v1beta1
kind: CustomResourceDefinition
metadata:
  name: flyteworkflows.flyte.lyft.com
spec:
  group: flyte.lyft.com
  names:
    kind: FlyteWorkflow
    plural: flyteworkflows
    shortNames:
    - fly
    singular: flyteworkflow
  scope: Namespaced
  version: v1alpha1
---
# Source: flyte/charts/contour/templates/contour/rbac.yaml
apiVersion: rbac.authorization.k8s.io/v1
kind: ClusterRole
metadata:
  name: flyte-contour-contour
  labels:
    app.kubernetes.io/name: contour
    helm.sh/chart: contour-4.1.2
    app.kubernetes.io/instance: flyte
    app.kubernetes.io/managed-by: Helm
rules:
  - apiGroups:
      - ""
    resources:
      - configmaps
    verbs:
      - create
      - get
      - update
  - apiGroups:
      - ""
    resources:
      - endpoints
    verbs:
      - get
      - list
      - watch
  - apiGroups:
      - ""
    resources:
      - secrets
    verbs:
      - get
      - list
      - watch
  - apiGroups:
      - ""
    resources:
      - services
    verbs:
      - get
      - list
      - watch
  - apiGroups:
      - apiextensions.k8s.io
    resources:
      - customresourcedefinitions
    verbs:
      - list
  - apiGroups:
      - networking.k8s.io
    resources:
      - gatewayclasses
      - gateways
      - httproutes
      - tcproutes
    verbs:
      - get
      - list
      - watch
  - apiGroups:
      - networking.k8s.io
    resources:
      - ingresses
    verbs:
      - get
      - list
      - watch
  - apiGroups:
      - networking.k8s.io
    resources:
      - ingresses/status
    verbs:
      - create
      - get
      - update
  - apiGroups:
      - projectcontour.io
    resources:
      - extensionservices
    verbs:
      - get
      - list
      - watch
  - apiGroups:
      - projectcontour.io
    resources:
      - extensionservices/status
    verbs:
      - create
      - get
      - update
  - apiGroups:
      - projectcontour.io
    resources:
      - httpproxies
      - tlscertificatedelegations
    verbs:
      - get
      - list
      - watch
  - apiGroups:
      - projectcontour.io
    resources:
      - httpproxies/status
    verbs:
      - create
      - get
      - update
---
# Source: flyte/charts/kubernetes-dashboard/templates/clusterrole-metrics.yaml
# Copyright 2017 The Kubernetes Authors.
#
# Licensed under the Apache License, Version 2.0 (the "License");
# you may not use this file except in compliance with the License.
# You may obtain a copy of the License at
#
#     http://www.apache.org/licenses/LICENSE-2.0
#
# Unless required by applicable law or agreed to in writing, software
# distributed under the License is distributed on an "AS IS" BASIS,
# WITHOUT WARRANTIES OR CONDITIONS OF ANY KIND, either express or implied.
# See the License for the specific language governing permissions and
# limitations under the License.

kind: ClusterRole
apiVersion: rbac.authorization.k8s.io/v1
metadata:
  name: "flyte-kubernetes-dashboard-metrics"
  labels:
    app.kubernetes.io/name: kubernetes-dashboard
    helm.sh/chart: kubernetes-dashboard-4.0.2
    app.kubernetes.io/instance: flyte
    app.kubernetes.io/version: "2.2.0"
    app.kubernetes.io/managed-by: Helm
rules:
  # Allow Metrics Scraper to get metrics from the Metrics server
  - apiGroups: ["metrics.k8s.io"]
    resources: ["pods", "nodes"]
    verbs: ["get", "list", "watch"]
---
# Source: flyte/charts/sparkoperator/templates/rbac.yaml
apiVersion: rbac.authorization.k8s.io/v1
kind: ClusterRole
metadata:
  name: flyte-sparkoperator
  labels:
    helm.sh/chart: sparkoperator-1.0.6
    app.kubernetes.io/name: sparkoperator
    app.kubernetes.io/instance: flyte
    app.kubernetes.io/version: "v1beta2-1.2.0-3.0.0"
    app.kubernetes.io/managed-by: Helm
rules:
- apiGroups:
  - ""
  resources:
  - pods
  verbs:
  - "*"
- apiGroups:
  - ""
  resources:
  - services
  - configmaps
  - secrets
  verbs:
  - create
  - get
  - delete
  - update
- apiGroups:
  - extensions
  - networking.k8s.io
  resources:
  - ingresses
  verbs:
  - create
  - get
  - delete
- apiGroups:
  - ""
  resources:
  - nodes
  verbs:
  - get
- apiGroups:
  - ""
  resources:
  - events
  verbs:
  - create
  - update
  - patch
- apiGroups:
  - ""
  resources:
  - resourcequotas
  verbs:
  - get
  - list
  - watch
- apiGroups:
  - apiextensions.k8s.io
  resources:
  - customresourcedefinitions
  verbs:
  - create
  - get
  - update
  - delete
- apiGroups:
  - admissionregistration.k8s.io
  resources:
  - mutatingwebhookconfigurations
  - validatingwebhookconfigurations
  verbs:
  - create
  - get
  - update
  - delete
- apiGroups:
  - sparkoperator.k8s.io
  resources:
  - sparkapplications
  - sparkapplications/status
  - scheduledsparkapplications
  - scheduledsparkapplications/status
  verbs:
  - "*"
---
# Source: flyte/templates/admin/rbac.yaml
apiVersion: rbac.authorization.k8s.io/v1
kind: ClusterRole
metadata:
  name: flyteadmin
  labels: 
    app.kubernetes.io/name: flyteadmin
    app.kubernetes.io/instance: flyte
    helm.sh/chart: flyte-v0.1.10
    app.kubernetes.io/managed-by: Helm
rules:
- apiGroups:
  - ""
  - flyte.lyft.com
  - rbac.authorization.k8s.io
  resources:
  - configmaps
  - flyteworkflows
  - namespaces
  - pods
  - resourcequotas
  - roles
  - rolebindings
  - secrets
  - services
  - serviceaccounts
  - spark-role
  verbs:
  - '*'
---
# Source: flyte/templates/propeller/rbac.yaml
apiVersion: rbac.authorization.k8s.io/v1
kind: ClusterRole
metadata:
  name: flytepropeller
  labels: 
    app.kubernetes.io/name: flytepropeller
    app.kubernetes.io/instance: flyte
    helm.sh/chart: flyte-v0.1.10
    app.kubernetes.io/managed-by: Helm
rules:
# Allow RO access to PODS
- apiGroups:
  - ""
  resources:
  - pods
  verbs:
  - get
  - list
  - watch
# Allow Event recording access
- apiGroups:
  - ""
  resources:
  - events
  verbs:
  - create
  - update
  - delete
  - patch
# Allow Access All plugin objects
- apiGroups:
  - '*'
  resources:
  - '*'
  verbs:
  - get
  - list
  - watch
  - create
  - update
  - delete
  - patch
# Allow Access to CRD
- apiGroups:
  - apiextensions.k8s.io
  resources:
  - customresourcedefinitions
  verbs:
  - get
  - list
  - watch
  - create
  - delete
  - update
# Allow Access to all resources under flyte.lyft.com
- apiGroups:
  - flyte.lyft.com
  resources:
  - flyteworkflows
  - flyteworkflows/finalizers
  verbs:
  - get
  - list
  - watch
  - create
  - update
  - delete
  - patch
  - post
  - deletecollection
---
# Source: flyte/templates/propeller/webhook.yaml
# Create a ClusterRole for the webhook
# https://kubernetes.io/docs/admin/authorization/rbac/
kind: ClusterRole
apiVersion: rbac.authorization.k8s.io/v1
metadata:
  name: flyte-pod-webhook
  namespace: flyte
rules:
  - apiGroups:
      - "*"
    resources:
      - mutatingwebhookconfigurations
      - secrets
      - pods
    verbs:
      - get
      - create
      - update
      - patch
---
# Source: flyte/charts/contour/templates/contour/rbac.yaml
apiVersion: rbac.authorization.k8s.io/v1
kind: ClusterRoleBinding
metadata:
  name: flyte-contour-contour
  labels:
    app.kubernetes.io/name: contour
    helm.sh/chart: contour-4.1.2
    app.kubernetes.io/instance: flyte
    app.kubernetes.io/managed-by: Helm
roleRef:
  apiGroup: rbac.authorization.k8s.io
  kind: ClusterRole
  name: flyte-contour-contour
subjects:
  - kind: ServiceAccount
    name: flyte-contour-contour
    namespace: flyte
---
# Source: flyte/charts/kubernetes-dashboard/templates/clusterrolebinding-metrics.yaml
# Copyright 2017 The Kubernetes Authors.
#
# Licensed under the Apache License, Version 2.0 (the "License");
# you may not use this file except in compliance with the License.
# You may obtain a copy of the License at
#
#     http://www.apache.org/licenses/LICENSE-2.0
#
# Unless required by applicable law or agreed to in writing, software
# distributed under the License is distributed on an "AS IS" BASIS,
# WITHOUT WARRANTIES OR CONDITIONS OF ANY KIND, either express or implied.
# See the License for the specific language governing permissions and
# limitations under the License.

apiVersion: rbac.authorization.k8s.io/v1
kind: ClusterRoleBinding
metadata:
  name: "flyte-kubernetes-dashboard-metrics"
  labels:
    app.kubernetes.io/name: kubernetes-dashboard
    helm.sh/chart: kubernetes-dashboard-4.0.2
    app.kubernetes.io/instance: flyte
    app.kubernetes.io/version: "2.2.0"
    app.kubernetes.io/managed-by: Helm
roleRef:
  apiGroup: rbac.authorization.k8s.io
  kind: ClusterRole
  name: flyte-kubernetes-dashboard-metrics
subjects:
  - kind: ServiceAccount
    name: flyte-kubernetes-dashboard
    namespace: flyte
---
# Source: flyte/charts/sparkoperator/templates/rbac.yaml
apiVersion: rbac.authorization.k8s.io/v1
kind: ClusterRoleBinding
metadata:
  name: flyte-sparkoperator
  labels:
    helm.sh/chart: sparkoperator-1.0.6
    app.kubernetes.io/name: sparkoperator
    app.kubernetes.io/instance: flyte
    app.kubernetes.io/version: "v1beta2-1.2.0-3.0.0"
    app.kubernetes.io/managed-by: Helm
subjects:
  - kind: ServiceAccount
    name: flyte-sparkoperator
    namespace: flyte
roleRef:
  kind: ClusterRole
  name: flyte-sparkoperator
  apiGroup: rbac.authorization.k8s.io
---
# Source: flyte/templates/admin/rbac.yaml
apiVersion: rbac.authorization.k8s.io/v1beta1
kind: ClusterRoleBinding
metadata:
  name: flyteadmin-binding
  labels: 
    app.kubernetes.io/name: flyteadmin
    app.kubernetes.io/instance: flyte
    helm.sh/chart: flyte-v0.1.10
    app.kubernetes.io/managed-by: Helm
roleRef:
  apiGroup: rbac.authorization.k8s.io
  kind: ClusterRole
  name: flyteadmin
subjects:
- kind: ServiceAccount
  name: flyteadmin
  namespace: flyte
---
# Source: flyte/templates/propeller/rbac.yaml
apiVersion: rbac.authorization.k8s.io/v1beta1
kind: ClusterRoleBinding
metadata:
  name: flytepropeller
  labels: 
    app.kubernetes.io/name: flytepropeller
    app.kubernetes.io/instance: flyte
    helm.sh/chart: flyte-v0.1.10
    app.kubernetes.io/managed-by: Helm
roleRef:
  apiGroup: rbac.authorization.k8s.io
  kind: ClusterRole
  name: flytepropeller
subjects:
- kind: ServiceAccount
  name: flytepropeller
  namespace: flyte
---
# Source: flyte/templates/propeller/webhook.yaml
# Create a binding from Role -> ServiceAccount
kind: ClusterRoleBinding
apiVersion: rbac.authorization.k8s.io/v1
metadata:
  name: flyte-pod-webhook
  namespace: flyte
roleRef:
  apiGroup: rbac.authorization.k8s.io
  kind: ClusterRole
  name: flyte-pod-webhook
subjects:
  - kind: ServiceAccount
    name: flyte-pod-webhook
    namespace: flyte
---
# Source: flyte/charts/kubernetes-dashboard/templates/role.yaml
# Copyright 2017 The Kubernetes Authors.
#
# Licensed under the Apache License, Version 2.0 (the "License");
# you may not use this file except in compliance with the License.
# You may obtain a copy of the License at
#
#     http://www.apache.org/licenses/LICENSE-2.0
#
# Unless required by applicable law or agreed to in writing, software
# distributed under the License is distributed on an "AS IS" BASIS,
# WITHOUT WARRANTIES OR CONDITIONS OF ANY KIND, either express or implied.
# See the License for the specific language governing permissions and
# limitations under the License.

apiVersion: rbac.authorization.k8s.io/v1
kind: Role
metadata:
  name: flyte-kubernetes-dashboard
  labels:
    app.kubernetes.io/name: kubernetes-dashboard
    helm.sh/chart: kubernetes-dashboard-4.0.2
    app.kubernetes.io/instance: flyte
    app.kubernetes.io/version: "2.2.0"
    app.kubernetes.io/managed-by: Helm
rules:
    # Allow Dashboard to get, update and delete Dashboard exclusive secrets.
  - apiGroups: [""]
    resources: ["secrets"]
    resourceNames: ["kubernetes-dashboard-key-holder", "kubernetes-dashboard-certs", "kubernetes-dashboard-csrf"]
    verbs: ["get", "update", "delete"]
    # Allow Dashboard to get and update 'kubernetes-dashboard-settings' config map.
  - apiGroups: [""]
    resources: ["configmaps"]
    resourceNames: ["kubernetes-dashboard-settings"]
    verbs: ["get", "update"]
    # Allow Dashboard to get metrics.
  - apiGroups: [""]
    resources: ["services"]
    resourceNames: ["heapster", "dashboard-metrics-scraper"]
    verbs: ["proxy"]
  - apiGroups: [""]
    resources: ["services/proxy"]
    resourceNames: ["heapster", "http:heapster:", "https:heapster:", "dashboard-metrics-scraper", "http:dashboard-metrics-scraper"]
    verbs: ["get"]
---
# Source: flyte/charts/sparkoperator/templates/spark-rbac.yaml
apiVersion: rbac.authorization.k8s.io/v1
kind: Role
metadata:
  name: spark-role
  namespace: flyte
  labels:
    helm.sh/chart: sparkoperator-1.0.6
    app.kubernetes.io/name: sparkoperator
    app.kubernetes.io/instance: flyte
    app.kubernetes.io/version: "v1beta2-1.2.0-3.0.0"
    app.kubernetes.io/managed-by: Helm
rules:
- apiGroups:
  - ""
  resources:
  - pods
  verbs:
  - "*"
- apiGroups:
  - ""
  resources:
  - services
  verbs:
  - "*"
---
# Source: flyte/charts/kubernetes-dashboard/templates/rolebinding.yaml
# Copyright 2017 The Kubernetes Authors.
#
# Licensed under the Apache License, Version 2.0 (the "License");
# you may not use this file except in compliance with the License.
# You may obtain a copy of the License at
#
#     http://www.apache.org/licenses/LICENSE-2.0
#
# Unless required by applicable law or agreed to in writing, software
# distributed under the License is distributed on an "AS IS" BASIS,
# WITHOUT WARRANTIES OR CONDITIONS OF ANY KIND, either express or implied.
# See the License for the specific language governing permissions and
# limitations under the License.

apiVersion: rbac.authorization.k8s.io/v1
kind: RoleBinding
metadata:
  name: flyte-kubernetes-dashboard
  labels:
    app.kubernetes.io/name: kubernetes-dashboard
    helm.sh/chart: kubernetes-dashboard-4.0.2
    app.kubernetes.io/instance: flyte
    app.kubernetes.io/version: "2.2.0"
    app.kubernetes.io/managed-by: Helm
roleRef:
  apiGroup: rbac.authorization.k8s.io
  kind: Role
  name: flyte-kubernetes-dashboard
subjects:
  - kind: ServiceAccount
    name: flyte-kubernetes-dashboard
    namespace: flyte
---
# Source: flyte/charts/sparkoperator/templates/spark-rbac.yaml
apiVersion: rbac.authorization.k8s.io/v1
kind: RoleBinding
metadata:
  name: spark
  namespace: flyte
  labels:
    helm.sh/chart: sparkoperator-1.0.6
    app.kubernetes.io/name: sparkoperator
    app.kubernetes.io/instance: flyte
    app.kubernetes.io/version: "v1beta2-1.2.0-3.0.0"
    app.kubernetes.io/managed-by: Helm
subjects:
- kind: ServiceAccount
  name: flyte-spark
  namespace: flyte
roleRef:
  kind: Role
  name: spark-role
  apiGroup: rbac.authorization.k8s.io
---
# Source: flyte/charts/contour/templates/contour/service.yaml
apiVersion: v1
kind: Service
metadata:
  name: flyte-contour
  namespace: flyte
  labels:
    app.kubernetes.io/name: contour
    helm.sh/chart: contour-4.1.2
    app.kubernetes.io/instance: flyte
    app.kubernetes.io/managed-by: Helm
    app.kubernetes.io/component: contour
spec:
  ports:
    - port: 8001
      name: xds
      protocol: TCP
      targetPort: 8001
  selector:
    app.kubernetes.io/name: contour
    app.kubernetes.io/instance: flyte
    app.kubernetes.io/component: contour
  type: ClusterIP
---
# Source: flyte/charts/contour/templates/envoy/service.yaml
apiVersion: v1
kind: Service
metadata:
  name: flyte-contour-envoy
  namespace: flyte
  labels:
    app.kubernetes.io/name: contour
    helm.sh/chart: contour-4.1.2
    app.kubernetes.io/instance: flyte
    app.kubernetes.io/managed-by: Helm
    app.kubernetes.io/component: envoy
  annotations:
    # This annotation puts the AWS ELB into "TCP" mode so that it does not
    # do HTTP negotiation for HTTPS connections at the ELB edge.
    # The downside of this is the remote IP address of all connections will
    # appear to be the internal address of the ELB. See docs/proxy-proto.md
    # for information about enabling the PROXY protocol on the ELB to recover
    # the original remote IP address.
    # We don't set this for nlb, per the contour docs.
    service.beta.kubernetes.io/aws-load-balancer-backend-protocol: tcp
spec:
  externalTrafficPolicy: "Local"
  ports:
    - name: http
      port: 80
      protocol: TCP
      targetPort: http
      nodePort: 30081
    - name: https
      port: 443
      protocol: TCP
      targetPort: https
  selector:
    app.kubernetes.io/name: contour
    app.kubernetes.io/instance: flyte
    app.kubernetes.io/component: envoy
  type: NodePort
---
# Source: flyte/charts/kubernetes-dashboard/templates/service.yaml
# Copyright 2017 The Kubernetes Authors.
#
# Licensed under the Apache License, Version 2.0 (the "License");
# you may not use this file except in compliance with the License.
# You may obtain a copy of the License at
#
#     http://www.apache.org/licenses/LICENSE-2.0
#
# Unless required by applicable law or agreed to in writing, software
# distributed under the License is distributed on an "AS IS" BASIS,
# WITHOUT WARRANTIES OR CONDITIONS OF ANY KIND, either express or implied.
# See the License for the specific language governing permissions and
# limitations under the License.

apiVersion: v1
kind: Service
metadata:
  name: flyte-kubernetes-dashboard
  labels:
    app.kubernetes.io/name: kubernetes-dashboard
    helm.sh/chart: kubernetes-dashboard-4.0.2
    app.kubernetes.io/instance: flyte
    app.kubernetes.io/version: "2.2.0"
    app.kubernetes.io/managed-by: Helm
    app.kubernetes.io/component: kubernetes-dashboard
    kubernetes.io/cluster-service: "true"
spec:
  type: NodePort
  ports:
  - port: 30082
    targetPort: http
    name: http
  selector:
    app.kubernetes.io/name: kubernetes-dashboard
    app.kubernetes.io/instance: flyte
    app.kubernetes.io/component: kubernetes-dashboard
---
# Source: flyte/templates/admin/service.yaml
apiVersion: v1
kind: Service
metadata:
  name: flyteadmin
  namespace: flyte
  labels: 
    app.kubernetes.io/name: flyteadmin
    app.kubernetes.io/instance: flyte
    helm.sh/chart: flyte-v0.1.10
    app.kubernetes.io/managed-by: Helm
  annotations: 
    projectcontour.io/upstream-protocol.h2c: grpc
spec:
  type: ClusterIP
  ports:
    - name: http
      port: 80
      protocol: TCP
      targetPort: 8088
    - name: grpc
      port: 81
      protocol: TCP
      targetPort: 8089
    - name: redoc
      protocol: TCP
      port: 87
      targetPort: 8087
    - name: http-metrics
      protocol: TCP
      port: 10254
  selector: 
    app.kubernetes.io/name: flyteadmin
    app.kubernetes.io/instance: flyte
---
# Source: flyte/templates/console/service.yaml
apiVersion: v1
kind: Service
metadata:
  name: flyteconsole
  namespace: flyte
  labels: 
    app.kubernetes.io/name: flyteconsole
    app.kubernetes.io/instance: flyte
    helm.sh/chart: flyte-v0.1.10
    app.kubernetes.io/managed-by: Helm
spec:
  type: ClusterIP
  ports:
  - port: 80
    protocol: TCP
    targetPort: 8080
  selector: 
    app.kubernetes.io/name: flyteconsole
    app.kubernetes.io/instance: flyte
---
# Source: flyte/templates/datacatalog/service.yaml
apiVersion: v1
kind: Service
metadata:
  name: datacatalog
  namespace: flyte
  labels: 
    app.kubernetes.io/name: datacatalog
    app.kubernetes.io/instance: flyte
    helm.sh/chart: flyte-v0.1.10
    app.kubernetes.io/managed-by: Helm
  annotations: 
    projectcontour.io/upstream-protocol.h2c: grpc
spec:
  type: NodePort
  ports:
  - name: grpc-2
    port: 8089
    protocol: TCP
    targetPort: 8089
  - name: http
    port: 88
    protocol: TCP
    targetPort: 8088
  - name: grpc
    port: 89
    protocol: TCP
    targetPort: 8089
  selector: 
    app.kubernetes.io/name: datacatalog
    app.kubernetes.io/instance: flyte
---
# Source: flyte/templates/minio/service.yaml
apiVersion: v1
kind: Service
metadata:
  name: minio
  namespace: flyte
  labels: 
    app.kubernetes.io/name: minio
    app.kubernetes.io/instance: flyte
    helm.sh/chart: flyte-v0.1.10
    app.kubernetes.io/managed-by: Helm
spec:
  type: ClusterIP
  ports:
  - name: minio
    port: 9000
    protocol: TCP
    targetPort: minio
  selector: 
    app.kubernetes.io/name: minio
    app.kubernetes.io/instance: flyte
---
# Source: flyte/templates/postgres/service.yaml
apiVersion: v1
kind: Service
metadata:
  name: postgres
  namespace: flyte
  labels: 
    app.kubernetes.io/name: postgres
    app.kubernetes.io/instance: flyte
    helm.sh/chart: flyte-v0.1.10
    app.kubernetes.io/managed-by: Helm
spec:
  type: ClusterIP
  ports:
  - name: postgres
    port: 5432
    protocol: TCP
    targetPort: postgres
  selector: 
    app.kubernetes.io/name: postgres
    app.kubernetes.io/instance: flyte
---
# Source: flyte/templates/propeller/webhook.yaml
# Service
apiVersion: v1
kind: Service
metadata:
  name: flyte-pod-webhook
  namespace: flyte
  annotations: 
    projectcontour.io/upstream-protocol.h2c: grpc
spec:
  selector:
    app: flyte-pod-webhook
  ports:
    - name: https
      protocol: TCP
      port: 443
      targetPort: 9443
---
# Source: flyte/charts/contour/templates/envoy/daemonset.yaml
apiVersion: apps/v1
kind: DaemonSet
metadata:
  name: flyte-contour-envoy
  namespace: flyte
  labels:
    app.kubernetes.io/name: contour
    helm.sh/chart: contour-4.1.2
    app.kubernetes.io/instance: flyte
    app.kubernetes.io/managed-by: Helm
    app.kubernetes.io/component: envoy
spec:
  updateStrategy:
    type: RollingUpdate
    rollingUpdate:
      maxUnavailable: 10%
  selector:
    matchLabels:
      app.kubernetes.io/name: contour
      app.kubernetes.io/instance: flyte
      app.kubernetes.io/component: envoy
  template:
    metadata:
      labels:
        app.kubernetes.io/name: contour
        helm.sh/chart: contour-4.1.2
        app.kubernetes.io/instance: flyte
        app.kubernetes.io/managed-by: Helm
        app.kubernetes.io/component: envoy
    spec:
      
      affinity:
        podAffinity:
          
        podAntiAffinity:
          
        nodeAffinity:
          
      terminationGracePeriodSeconds: 300
      hostNetwork: false
      dnsPolicy: ClusterFirst
      containers:
        - command:
            - contour
          args:
            - envoy
            - shutdown-manager
          image: docker.io/bitnami/contour:1.12.0-debian-10-r0
          imagePullPolicy: IfNotPresent
          lifecycle:
            preStop:
              exec:
                command:
                  - contour
                  - envoy
                  - shutdown
          livenessProbe:
            httpGet:
              path: /healthz
              port: 8090
            initialDelaySeconds: 120
            periodSeconds: 20
            timeoutSeconds: 5
            successThreshold: 1
            failureThreshold: 6
          name: shutdown-manager
        - command:
            - envoy
          args:
            - -c
            - /config/envoy.json
            - --service-cluster $(CONTOUR_NAMESPACE)
            - --service-node $(ENVOY_POD_NAME)
            - --log-level info
          image: docker.io/bitnami/envoy:1.16.2-debian-10-r54
          imagePullPolicy: IfNotPresent
          name: envoy
          securityContext:
            runAsUser: 0
          env:
            - name: CONTOUR_NAMESPACE
              valueFrom:
                fieldRef:
                  apiVersion: v1
                  fieldPath: metadata.namespace
            - name: ENVOY_POD_NAME
              valueFrom:
                fieldRef:
                  apiVersion: v1
                  fieldPath: metadata.name
          ports:
            - containerPort: 80
              hostPort: 80
              name: http
              protocol: TCP
            - containerPort: 443
              hostPort: 443
              name: https
              protocol: TCP
            - containerPort: 8002
              name: metrics
              protocol: TCP
          readinessProbe:
            httpGet:
              path: /ready
              port: 8002
            initialDelaySeconds: 10
            periodSeconds: 3
            timeoutSeconds: 1
            successThreshold: 1
            failureThreshold: 3
          livenessProbe:
            httpGet:
              path: /ready
              port: 8002
            initialDelaySeconds: 120
            periodSeconds: 20
            timeoutSeconds: 5
            successThreshold: 1
            failureThreshold: 6
          resources: 
            limits:
              cpu: 100m
              memory: 100Mi
            requests:
              cpu: 10m
              memory: 50Mi
          volumeMounts:
            - name: envoy-config
              mountPath: /config
            - name: envoycert
              mountPath: /certs
          lifecycle:
            preStop:
              httpGet:
                path: /shutdown
                port: 8090
                scheme: HTTP
      initContainers:
        - command:
            - contour
          args:
            - bootstrap
            - /config/envoy.json
            - --xds-address=flyte-contour
            - --xds-port=8001
            - --resources-dir=/config/resources
            - --envoy-cafile=/certs/ca.crt
            - --envoy-cert-file=/certs/tls.crt
            - --envoy-key-file=/certs/tls.key
          image: docker.io/bitnami/contour:1.12.0-debian-10-r0
          imagePullPolicy: IfNotPresent
          name: envoy-initconfig
          resources: 
            limits:
              cpu: 100m
              memory: 100Mi
            requests:
              cpu: 10m
              memory: 50Mi
          volumeMounts:
            - name: envoy-config
              mountPath: /config
            - name: envoycert
              mountPath: /certs
              readOnly: true
          env:
            - name: CONTOUR_NAMESPACE
              valueFrom:
                fieldRef:
                  fieldPath: metadata.namespace
      automountServiceAccountToken: false
      serviceAccountName: flyte-contour-envoy
      volumes:
        - name: envoy-config
          emptyDir: {}
        - name: envoycert
          secret:
            secretName: envoycert
      restartPolicy: Always
---
# Source: flyte/charts/contour/templates/contour/deployment.yaml
apiVersion: apps/v1
kind: Deployment
metadata:
  name: flyte-contour-contour
  namespace: flyte
  labels:
    app.kubernetes.io/name: contour
    helm.sh/chart: contour-4.1.2
    app.kubernetes.io/instance: flyte
    app.kubernetes.io/managed-by: Helm
    app.kubernetes.io/component: contour
spec:
  replicas: 1
  strategy:
    type: RollingUpdate
    rollingUpdate:
      # This value of maxSurge means that during a rolling update
      # the new ReplicaSet will be created first.
      maxSurge: 50%
  selector:
    matchLabels:
      app.kubernetes.io/name: contour
      app.kubernetes.io/instance: flyte
      app.kubernetes.io/component: contour
  template:
    metadata:
      annotations:
        checksum/config: 5653797be256c34530f8f4002c2b997af941d56f68b110582887fafe0784864e
      labels:
        app.kubernetes.io/name: contour
        helm.sh/chart: contour-4.1.2
        app.kubernetes.io/instance: flyte
        app.kubernetes.io/managed-by: Helm
        app.kubernetes.io/component: contour
    spec:
      
      affinity:
        podAffinity:
          
        podAntiAffinity:
          preferredDuringSchedulingIgnoredDuringExecution:
            - podAffinityTerm:
                labelSelector:
                  matchLabels:
                    app.kubernetes.io/name: contour
                    app.kubernetes.io/instance: flyte
                    app.kubernetes.io/component: contour
                namespaces:
                  - "flyte"
                topologyKey: kubernetes.io/hostname
              weight: 1
        nodeAffinity:
          
      containers:
        - command:
            - contour
          args:
            - serve
            - --incluster
            - --xds-address=0.0.0.0
            - --xds-port=8001
            - --envoy-service-http-port=80
            - --envoy-service-https-port=443
            - --contour-cafile=/certs/ca.crt
            - --contour-cert-file=/certs/tls.crt
            - --contour-key-file=/certs/tls.key
            - --config-path=/config/contour.yaml
          image: docker.io/bitnami/contour:1.12.0-debian-10-r0
          imagePullPolicy: IfNotPresent
          name: contour
          ports:
            - containerPort: 8001
              name: xds
              protocol: TCP
            - containerPort: 8000
              name: metrics
              protocol: TCP
          livenessProbe:
            httpGet:
              path: /healthz
              port: 8000
            initialDelaySeconds: 120
            periodSeconds: 20
            timeoutSeconds: 5
            successThreshold: 1
            failureThreshold: 6
          readinessProbe:
            tcpSocket:
              port: 8001
            initialDelaySeconds: 15
            periodSeconds: 10
            timeoutSeconds: 5
            successThreshold: 1
            failureThreshold: 3
          resources: 
            limits:
              cpu: 100m
              memory: 100Mi
            requests:
              cpu: 10m
              memory: 50Mi
          volumeMounts:
            - name: contourcert
              mountPath: /certs
              readOnly: true
            - name: contour-config
              mountPath: /config
              readOnly: true
          env:
            - name: CONTOUR_NAMESPACE
              valueFrom:
                fieldRef:
                  apiVersion: v1
                  fieldPath: metadata.namespace
            - name: POD_NAME
              valueFrom:
                fieldRef:
                  apiVersion: v1
                  fieldPath: metadata.name
      dnsPolicy: ClusterFirst
      serviceAccountName: flyte-contour-contour
      securityContext:
        runAsUser: 1001
        runAsGroup: 1001
        fsGroup: 
        runAsNonRoot: true
      volumes:
        - name: contourcert
          secret:
            secretName: contourcert
        - name: contour-config
          configMap:
            name: flyte-contour
            defaultMode: 0644
            items:
              - key: contour.yaml
                path: contour.yaml
---
# Source: flyte/charts/kubernetes-dashboard/templates/deployment.yaml
# Copyright 2017 The Kubernetes Authors.
#
# Licensed under the Apache License, Version 2.0 (the "License");
# you may not use this file except in compliance with the License.
# You may obtain a copy of the License at
#
#     http://www.apache.org/licenses/LICENSE-2.0
#
# Unless required by applicable law or agreed to in writing, software
# distributed under the License is distributed on an "AS IS" BASIS,
# WITHOUT WARRANTIES OR CONDITIONS OF ANY KIND, either express or implied.
# See the License for the specific language governing permissions and
# limitations under the License.

apiVersion: apps/v1
kind: Deployment
metadata:
  name: flyte-kubernetes-dashboard
  labels:
    app.kubernetes.io/name: kubernetes-dashboard
    helm.sh/chart: kubernetes-dashboard-4.0.2
    app.kubernetes.io/instance: flyte
    app.kubernetes.io/version: "2.2.0"
    app.kubernetes.io/managed-by: Helm
    app.kubernetes.io/component: kubernetes-dashboard
spec:
  replicas: 1
  strategy:
    rollingUpdate:
      maxSurge: 0
      maxUnavailable: 1
    type: RollingUpdate
  selector:
    matchLabels:
      app.kubernetes.io/name: kubernetes-dashboard
      app.kubernetes.io/instance: flyte
      app.kubernetes.io/component: kubernetes-dashboard
  template:
    metadata:
      annotations:
        seccomp.security.alpha.kubernetes.io/pod: runtime/default
      labels:
        app.kubernetes.io/name: kubernetes-dashboard
        helm.sh/chart: kubernetes-dashboard-4.0.2
        app.kubernetes.io/instance: flyte
        app.kubernetes.io/version: "2.2.0"
        app.kubernetes.io/managed-by: Helm
        app.kubernetes.io/component: kubernetes-dashboard
    spec:
      serviceAccountName: flyte-kubernetes-dashboard
      containers:
      - name: kubernetes-dashboard
        image: "kubernetesui/dashboard:v2.2.0"
        imagePullPolicy: IfNotPresent
        args:
          - --namespace=flyte
          - --metrics-provider=none
          - --enable-skip-login
          - --enable-insecure-login
          - --disable-settings-authorizer
        ports:
        - name: http
          containerPort: 9090
          protocol: TCP
        volumeMounts:
        - name: kubernetes-dashboard-certs
          mountPath: /certs
          # Create on-disk volume to store exec logs
        - mountPath: /tmp
          name: tmp-volume
        livenessProbe:
          httpGet:
            scheme: HTTP
            path: /
            port: 9090
          initialDelaySeconds: 30
          timeoutSeconds: 30
        resources:
          limits:
            cpu: 2
            memory: 200Mi
          requests:
            cpu: 100m
            memory: 200Mi
        securityContext:
          allowPrivilegeEscalation: false
          readOnlyRootFilesystem: true
          runAsGroup: 2001
          runAsUser: 1001
      volumes:
      - name: kubernetes-dashboard-certs
        secret:
          secretName: flyte-kubernetes-dashboard-certs
      - name: tmp-volume
        emptyDir: {}
---
# Source: flyte/charts/sparkoperator/templates/deployment.yaml
# If the admission webhook is enabled, then a post-install step is required
# to generate and install the secret in the operator namespace.

# In the post-install hook, the token corresponding to the operator service account
# is used to authenticate with the Kubernetes API server to install the secret bundle.

apiVersion: apps/v1
kind: Deployment
metadata:
  name: flyte-sparkoperator
  labels:
    helm.sh/chart: sparkoperator-1.0.6
    app.kubernetes.io/name: sparkoperator
    app.kubernetes.io/instance: flyte
    app.kubernetes.io/version: "v1beta2-1.2.0-3.0.0"
    app.kubernetes.io/managed-by: Helm
spec:
  replicas: 1
  selector:
    matchLabels:
      app.kubernetes.io/name: sparkoperator
      app.kubernetes.io/instance: flyte
  strategy:
    type: Recreate
  template:
    metadata:
      annotations:
        prometheus.io/scrape: "true"
        prometheus.io/port: "10254"
        prometheus.io/path: /metrics
      labels:
        app.kubernetes.io/name: sparkoperator
        app.kubernetes.io/instance: flyte
    spec:
      serviceAccountName: flyte-sparkoperator
      securityContext:
        {}
      containers:
      - name: sparkoperator
        image: gcr.io/spark-operator/spark-operator:v1beta2-1.2.0-3.0.0
        imagePullPolicy: IfNotPresent
        securityContext:
          {}
        ports:
          - name: "metrics"
            containerPort: 10254
        
        args:
        - -v=2
        - -logtostderr
        - -namespace=
        - -ingress-url-format=
        - -controller-threads=10
        - -resync-interval=30
        - -enable-batch-scheduler=false
        - -enable-metrics=true
        - -metrics-labels=app_type
        - -metrics-port=10254
        - -metrics-endpoint=/metrics
        - -metrics-prefix=
        - -enable-resource-quota-enforcement=false
        resources:
          limits:
            cpu: 1000m
            memory: 500M
          requests:
            cpu: 10m
            memory: 50M
---
# Source: flyte/templates/admin/deployment.yaml
apiVersion: apps/v1
kind: Deployment
metadata:
  name: flyteadmin
  namespace: flyte
  labels: 
    app.kubernetes.io/name: flyteadmin
    app.kubernetes.io/instance: flyte
    helm.sh/chart: flyte-v0.1.10
    app.kubernetes.io/managed-by: Helm
spec:
  replicas: 1
  selector:
    matchLabels: 
      app.kubernetes.io/name: flyteadmin
      app.kubernetes.io/instance: flyte
  template:
    metadata:
      annotations:
        configChecksum: "04c1f3d014e0ce2424641f00ecdd3dbfcf0b3068a00a9ab7baf3657c3bc7db8"
      labels: 
        app.kubernetes.io/name: flyteadmin
        app.kubernetes.io/instance: flyte
        helm.sh/chart: flyte-v0.1.10
        app.kubernetes.io/managed-by: Helm
    spec:
      initContainers:
        - name: check-db-ready
          image: postgres:10.16-alpine
          command:
          - sh
          - -c
          - until pg_isready -h postgres -p 5432; do echo waiting for database; sleep 2; done;
        - command:
          - flyteadmin
          - --config
          - /etc/flyte/config/*.yaml
          - migrate
          - run
          image: "cr.flyte.org/flyteorg/flyteadmin:v0.6.10"
          imagePullPolicy: "IfNotPresent"
          name: run-migrations
          volumeMounts:
          
          - mountPath: /etc/flyte/config
            name: config-volume
        - command:
          - flyteadmin
          - --config
          - /etc/flyte/config/*.yaml
          - migrate
          - seed-projects
          - flytesnacks
          - flytetester
          - flyteexamples
          image: "cr.flyte.org/flyteorg/flyteadmin:v0.6.10"
          imagePullPolicy: "IfNotPresent"
          name: seed-projects
          volumeMounts:
          
          - mountPath: /etc/flyte/config
            name: config-volume
        - command:
          - flyteadmin
          - --config
          - /etc/flyte/config/*.yaml
          - clusterresource
          - sync
          image: "cr.flyte.org/flyteorg/flyteadmin:v0.6.10"
          imagePullPolicy: "IfNotPresent"
          name: sync-cluster-resources
          volumeMounts:
          
          - mountPath: /etc/flyte/clusterresource/templates
            name: resource-templates
          - mountPath: /etc/flyte/config
            name: config-volume
        - name: generate-secrets
          image: "cr.flyte.org/flyteorg/flyteadmin:v0.6.10"
          imagePullPolicy: "IfNotPresent"
          command: ["/bin/sh", "-c"]
          args:
            [
                "flyteadmin --config=/etc/flyte/config/*.yaml secrets init --localPath /etc/secrets/auth && flyteadmin --config=/etc/flyte/config/*.yaml secrets create --name flyte-admin-secrets --fromPath /etc/secrets/auth",
            ]
          volumeMounts:
            - name: config-volume
              mountPath: /etc/flyte/config
          env:
            - name: POD_NAMESPACE
              valueFrom:
                fieldRef:
                  fieldPath: metadata.namespace
      containers:
      - command:
        - flyteadmin
        - --config
        - /etc/flyte/config/*.yaml
        - serve
        image: "cr.flyte.org/flyteorg/flyteadmin:v0.6.10"
        imagePullPolicy: "IfNotPresent"
        name: flyteadmin
        ports:
        - containerPort: 8088
        - containerPort: 8089
        resources: 
          limits:
            cpu: 250m
            ephemeral-storage: 100Mi
            memory: 500Mi
          requests:
            cpu: 10m
            ephemeral-storage: 50Mi
            memory: 50Mi
        volumeMounts:
        
        - mountPath: /srv/flyte
          name: shared-data
        - mountPath: /etc/flyte/config
          name: config-volume
        - name: auth
          mountPath: /etc/secrets/
      - command:
        - sh
        - -c
        - ln -s /usr/share/nginx/html /usr/share/nginx/html/openapi && sh /usr/local/bin/docker-run.sh
        env:
        - name: PAGE_TITLE
          value: Flyte Admin OpenAPI
        - name: SPEC_URL
          value: /api/v1/openapi
        - name: PORT
          value: "8087"
        image: docker.io/redocly/redoc
        imagePullPolicy: IfNotPresent
        name: redoc
        ports:
        - containerPort: 8087
        resources:
          limits:
            cpu: "0.1"
            memory: 200Mi
      serviceAccountName: flyteadmin
      volumes:
        
        - emptyDir: {}
          name: shared-data
        - configMap:
            name: flyte-admin-config
          name: config-volume
        - configMap:
            name: clusterresource-template
          name: resource-templates
        - name: auth
          secret:
            secretName: flyte-admin-secrets
---
# Source: flyte/templates/console/deployment.yaml
apiVersion: apps/v1
kind: Deployment
metadata:
  name: flyteconsole
  namespace: flyte
  labels: 
    app.kubernetes.io/name: flyteconsole
    app.kubernetes.io/instance: flyte
    helm.sh/chart: flyte-v0.1.10
    app.kubernetes.io/managed-by: Helm
spec:
  replicas: 1
  selector:
    matchLabels: 
      app.kubernetes.io/name: flyteconsole
      app.kubernetes.io/instance: flyte
  template:
    metadata:
      annotations:
        configChecksum: "8ef03d2ed4468082a4585c0454139c5df15794f3340e17c7ea338cd6e781b91"
      labels: 
        app.kubernetes.io/name: flyteconsole
        app.kubernetes.io/instance: flyte
        helm.sh/chart: flyte-v0.1.10
        app.kubernetes.io/managed-by: Helm
    spec:
      containers:
      - image: "cr.flyte.org/flyteorg/flyteconsole:v0.20.1"
        imagePullPolicy: "IfNotPresent"
        name: flyteconsole
        envFrom:
        - configMapRef:
            name: flyte-console-config
        ports:
        - containerPort: 8080
        resources: 
          limits:
            cpu: 500m
            memory: 250Mi
          requests:
            cpu: 10m
            memory: 50Mi
        volumeMounts:
        - mountPath: /srv/flyte
          name: shared-data
      volumes:
      - emptyDir: {}
        name: shared-data
---
# Source: flyte/templates/datacatalog/deployment.yaml
apiVersion: apps/v1
kind: Deployment
metadata:
  name: datacatalog
  namespace: flyte
  labels: 
    app.kubernetes.io/name: datacatalog
    app.kubernetes.io/instance: flyte
    helm.sh/chart: flyte-v0.1.10
    app.kubernetes.io/managed-by: Helm
spec:
  replicas: 1
  selector:
    matchLabels: 
      app.kubernetes.io/name: datacatalog
      app.kubernetes.io/instance: flyte
  template:
    metadata:
      annotations:
        configChecksum: "dc650fe97fa1e27ccfadf0c5a298d1dfbaad5e0e3732e8df8984fc4cd769faa"
      labels: 
        app.kubernetes.io/name: datacatalog
        app.kubernetes.io/instance: flyte
        helm.sh/chart: flyte-v0.1.10
        app.kubernetes.io/managed-by: Helm
    spec:
      initContainers:
      - command:
        - datacatalog
        - --config
        - /etc/datacatalog/config/*.yaml
        - migrate
        - run
        image: "cr.flyte.org/flyteorg/datacatalog:v0.3.5"
        imagePullPolicy: "IfNotPresent"
        name: run-migrations
        volumeMounts:
        
        - mountPath: /etc/datacatalog/config
          name: config-volume 
      containers:
      - command:
        - datacatalog
        - --config
        - /etc/datacatalog/config/*.yaml
        - serve
        image: "cr.flyte.org/flyteorg/datacatalog:v0.3.5"
        imagePullPolicy: "IfNotPresent"
        name: datacatalog
        ports:
        - containerPort: 8088
        - containerPort: 8089
        resources: 
          limits:
            cpu: 500m
            ephemeral-storage: 100Mi
            memory: 500Mi
          requests:
            cpu: 10m
            ephemeral-storage: 50Mi
            memory: 50Mi
        volumeMounts:
        
        - mountPath: /etc/datacatalog/config
          name: config-volume
      serviceAccountName: datacatalog
      volumes:
      
      - emptyDir: {}
        name: shared-data
      - configMap:
          name: datacatalog-config
        name: config-volume
---
# Source: flyte/templates/minio/deployment.yaml
apiVersion: apps/v1
kind: Deployment
metadata:
  name: minio
  namespace: flyte
  labels: 
    app.kubernetes.io/name: minio
    app.kubernetes.io/instance: flyte
    helm.sh/chart: flyte-v0.1.10
    app.kubernetes.io/managed-by: Helm
spec:
  replicas: 1
  selector:
    matchLabels: 
      app.kubernetes.io/name: minio
      app.kubernetes.io/instance: flyte
  template:
    metadata:
      labels: 
        app.kubernetes.io/name: minio
        app.kubernetes.io/instance: flyte
        helm.sh/chart: flyte-v0.1.10
        app.kubernetes.io/managed-by: Helm
    spec:
      containers:
      - image: "minio/minio:RELEASE.2020-12-16T05-05-17Z"
        imagePullPolicy: "IfNotPresent"
        name: minio
        args:
        - server
        - /data
        env:
        - name: MINIO_ACCESS_KEY
          value: minio
        - name: MINIO_SECRET_KEY
          value: miniostorage
        ports:
        - containerPort: 9000
          name: minio
        resources: 
          limits:
            cpu: 200m
            memory: 512Mi
          requests:
            cpu: 10m
            memory: 128Mi
        volumeMounts:
        - name: minio-storage
          mountPath: /var/lib/minioql/data
      volumes:
      - name: minio-storage
        emptyDir: {}
---
# Source: flyte/templates/postgres/deployment.yaml
apiVersion: apps/v1
kind: Deployment
metadata:
  name: postgres
  namespace: flyte
  labels: 
    app.kubernetes.io/name: postgres
    app.kubernetes.io/instance: flyte
    helm.sh/chart: flyte-v0.1.10
    app.kubernetes.io/managed-by: Helm
spec:
  replicas: 1
  selector:
    matchLabels: 
      app.kubernetes.io/name: postgres
      app.kubernetes.io/instance: flyte
  template:
    metadata:
      labels: 
        app.kubernetes.io/name: postgres
        app.kubernetes.io/instance: flyte
        helm.sh/chart: flyte-v0.1.10
        app.kubernetes.io/managed-by: Helm
    spec:
      containers:
      - image: "postgres:10.16-alpine"
        imagePullPolicy: "IfNotPresent"
        name: postgres
        env:
        - name: POSTGRES_HOST_AUTH_METHOD
          value: trust
        ports:
        - containerPort: 5432
          name: postgres
        resources: 
          limits:
            cpu: 1000m
            memory: 512Mi
          requests:
            cpu: 10m
            memory: 128Mi
        volumeMounts:
        - name: postgres-storage
          mountPath: /var/lib/postgresql/data
      volumes:
        - name: postgres-storage
          emptyDir: {}
---
# Source: flyte/templates/propeller/deployment.yaml
apiVersion: apps/v1
kind: Deployment
metadata:
  name: flytepropeller
  namespace: flyte
  labels: 
    app.kubernetes.io/name: flytepropeller
    app.kubernetes.io/instance: flyte
    helm.sh/chart: flyte-v0.1.10
    app.kubernetes.io/managed-by: Helm
spec:
  replicas: 1
  selector:
    matchLabels: 
      app.kubernetes.io/name: flytepropeller
      app.kubernetes.io/instance: flyte
  template:
    metadata:
      annotations:
<<<<<<< HEAD
        configChecksum: "f6785c37b1238179b989087d9f852c878e615b28436a94ddebb28bf9625004a"
=======
        configChecksum: "dd273223fd6cf71874dcefd6f177c770605d1debd3b944b692187b7046f82cf"
>>>>>>> f800b705
      labels: 
        app.kubernetes.io/name: flytepropeller
        app.kubernetes.io/instance: flyte
        helm.sh/chart: flyte-v0.1.10
        app.kubernetes.io/managed-by: Helm
    spec:
      containers:
      - command:
        - flytepropeller
        - --config
        - /etc/flyte/config/*.yaml
        env:
        - name: POD_NAME
          valueFrom:
            fieldRef:
              fieldPath: metadata.name
        image: "cr.flyte.org/flyteorg/flytepropeller:v0.12.9"
        imagePullPolicy: "IfNotPresent"
        name: flytepropeller
        ports:
        - containerPort: 10254
        resources: 
          limits:
            cpu: 200m
            ephemeral-storage: 100Mi
            memory: 200Mi
          requests:
            cpu: 10m
            ephemeral-storage: 50Mi
            memory: 50Mi
        volumeMounts:
          - name: config-volume
            mountPath: /etc/flyte/config
          - name: auth
            mountPath: /etc/secrets/
      serviceAccountName: flytepropeller
      volumes:
      - configMap:
          name: flyte-propeller-config
        name: config-volume
      - name: auth
        secret:
          secretName: flyte-propeller-auth
---
# Source: flyte/templates/propeller/webhook.yaml
# Create the actual deployment
apiVersion: apps/v1
kind: Deployment
metadata:
  name: flyte-pod-webhook
  namespace: flyte
  labels:
    app: flyte-pod-webhook
spec:
  selector:
    matchLabels:
      app: flyte-pod-webhook
  template:
    metadata:
      labels:
        app: flyte-pod-webhook
        app.kubernetes.io/name: flyte-pod-webhook
        app.kubernetes.io/version: v0.12.9
      annotations:
<<<<<<< HEAD
        configChecksum: "f6785c37b1238179b989087d9f852c878e615b28436a94ddebb28bf9625004a"
=======
        configChecksum: "dd273223fd6cf71874dcefd6f177c770605d1debd3b944b692187b7046f82cf"
>>>>>>> f800b705
    spec:
      serviceAccountName: flyte-pod-webhook
      initContainers:
      - name: generate-secrets
        image: "cr.flyte.org/flyteorg/flytepropeller:v0.12.9"
        imagePullPolicy: "IfNotPresent"
        command:
          - flytepropeller
        args:
          - webhook
          - init-certs
          - --config
          - /etc/flyte/config/*.yaml
        env:
          - name: POD_NAME
            valueFrom:
              fieldRef:
                fieldPath: metadata.name
          - name: POD_NAMESPACE
            valueFrom:
              fieldRef:
                fieldPath: metadata.namespace
        volumeMounts:
          - name: config-volume
            mountPath: /etc/flyte/config
      containers:
        - name: webhook
          image: "cr.flyte.org/flyteorg/flytepropeller:v0.12.9"
          imagePullPolicy: "IfNotPresent"
          command:
            - flytepropeller
          args:
            - webhook
            - --config
            - /etc/flyte/config/*.yaml
          env:
            - name: POD_NAME
              valueFrom:
                fieldRef:
                  fieldPath: metadata.name
            - name: POD_NAMESPACE
              valueFrom:
                fieldRef:
                  fieldPath: metadata.namespace
          volumeMounts:
            - name: config-volume
              mountPath: /etc/flyte/config
              readOnly: true
            - name: webhook-certs
              mountPath: /etc/webhook/certs
              readOnly: true
      volumes:
        - name: config-volume
          configMap:
            name: flyte-propeller-config
        - name: webhook-certs
          secret:
            secretName: flyte-pod-webhook
---
# Source: flyte/templates/admin/cronjob.yaml
apiVersion: batch/v1beta1
kind: CronJob
metadata:
  name: syncresources
  namespace: flyte
  labels: 
    app.kubernetes.io/name: flyteadmin
    app.kubernetes.io/instance: flyte
    helm.sh/chart: flyte-v0.1.10
    app.kubernetes.io/managed-by: Helm
spec:
  schedule: '*/1 * * * *'
  jobTemplate:
    spec:
      template:
        spec:
          containers:
          - command:
            - flyteadmin
            - --config
            - /etc/flyte/config/*.yaml
            - clusterresource
            - sync
            image: "cr.flyte.org/flyteorg/flyteadmin:v0.6.10"
            imagePullPolicy: "IfNotPresent"
            name: sync-cluster-resources
            volumeMounts:
            
            - mountPath: /etc/flyte/clusterresource/templates
              name: resource-templates
            - mountPath: /etc/flyte/config
              name: config-volume
          restartPolicy: OnFailure
          serviceAccountName: flyteadmin
          volumes:
          
          - configMap:
              name: clusterresource-template
            name: resource-templates
          - configMap:
              name: flyte-admin-config
            name: config-volume
---
# Source: flyte/templates/common/ingress.yaml
apiVersion: networking.k8s.io/v1beta1
kind: Ingress
metadata:
  name: flyte
  namespace: flyte
spec:
  rules:
    - http:
        paths:
          # This is useful only for frontend development
          - path: /__webpack_hmr
            pathType: ImplementationSpecific
            backend:
              serviceName: flyteconsole
              servicePort: 80
          # Port 87 in FlyteAdmin maps to the redoc container.
          - path: /openapi
            pathType: ImplementationSpecific
            backend:
              serviceName: flyteadmin
              servicePort: 87
          # NOTE: If you change this, you must update the BASE_URL value in flyteconsole.yaml
          - path: /console
            pathType: ImplementationSpecific
            backend:
              serviceName: flyteconsole
              servicePort: 80
          - path: /console/*
            pathType: ImplementationSpecific
            backend:
              serviceName: flyteconsole
              servicePort: 80
          - path: /api
            pathType: ImplementationSpecific
            backend:
              serviceName: flyteadmin
              servicePort: 80
          - path: /api/*
            pathType: ImplementationSpecific
            backend:
              serviceName: flyteadmin
              servicePort: 80
          - path: /healthcheck
            pathType: ImplementationSpecific
            backend:
              serviceName: flyteadmin
              servicePort: 80
          - path: /v1/*
            pathType: ImplementationSpecific
            backend:
              serviceName: flyteadmin
              servicePort: 80
          # Port 87 in FlyteAdmin maps to the redoc container.
          - path: /openapi/*
            pathType: ImplementationSpecific
            backend:
              serviceName: flyteadmin
              servicePort: 80
          - path: /.well-known
            pathType: ImplementationSpecific
            backend:
              serviceName: flyteadmin
              servicePort: 80
          - path: /.well-known/*
            pathType: ImplementationSpecific
            backend:
              serviceName: flyteadmin
              servicePort: 80
          - path: /login
            pathType: ImplementationSpecific
            backend:
              serviceName: flyteadmin
              servicePort: 80
          - path: /login/*
            pathType: ImplementationSpecific
            backend:
              serviceName: flyteadmin
              servicePort: 80
          - path: /logout
            pathType: ImplementationSpecific
            backend:
              serviceName: flyteadmin
              servicePort: 80
          - path: /logout/*
            pathType: ImplementationSpecific
            backend:
              serviceName: flyteadmin
              servicePort: 80
          - path: /callback
            pathType: ImplementationSpecific
            backend:
              serviceName: flyteadmin
              servicePort: 80
          - path: /callback/*
            pathType: ImplementationSpecific
            backend:
              serviceName: flyteadmin
              servicePort: 80
          - path: /me
            pathType: ImplementationSpecific
            backend:
              serviceName: flyteadmin
              servicePort: 80
          - path: /config
            pathType: ImplementationSpecific
            backend:
              serviceName: flyteadmin
              servicePort: 80
          - path: /config/*
            pathType: ImplementationSpecific
            backend:
              serviceName: flyteadmin
              servicePort: 80
          - path: /oauth2
            pathType: ImplementationSpecific
            backend:
              serviceName: flyteadmin
              servicePort: 80
          - path: /oauth2/*
            pathType: ImplementationSpecific
            backend:
              serviceName: flyteadmin
              servicePort: 80
          # NOTE: Port 81 in flyteadmin is the GRPC server port for FlyteAdmin.
          - path: /flyteidl.service.AdminService
            pathType: ImplementationSpecific
            backend:
              serviceName: flyteadmin
              servicePort: 81
          - path: /flyteidl.service.AdminService/*
            pathType: ImplementationSpecific
            backend:
              serviceName: flyteadmin
              servicePort: 81
          - path: /flyteidl.service.AuthMetadataService
            pathType: ImplementationSpecific
            backend:
              serviceName: flyteadmin
              servicePort: 81
          - path: /flyteidl.service.AuthMetadataService/*
            pathType: ImplementationSpecific
            backend:
              serviceName: flyteadmin
              servicePort: 81
          - path: /flyteidl.service.IdentityService
            pathType: ImplementationSpecific
            backend:
              serviceName: flyteadmin
              servicePort: 81
          - path: /flyteidl.service.IdentityService/*
            pathType: ImplementationSpecific
            backend:
              serviceName: flyteadmin
              servicePort: 81
---
# Source: flyte/charts/kubernetes-dashboard/templates/clusterrole-readonly.yaml
# Copyright 2017 The Kubernetes Authors.
#
# Licensed under the Apache License, Version 2.0 (the "License");
# you may not use this file except in compliance with the License.
# You may obtain a copy of the License at
#
#     http://www.apache.org/licenses/LICENSE-2.0
#
# Unless required by applicable law or agreed to in writing, software
# distributed under the License is distributed on an "AS IS" BASIS,
# WITHOUT WARRANTIES OR CONDITIONS OF ANY KIND, either express or implied.
# See the License for the specific language governing permissions and
# limitations under the License.
---
# Source: flyte/charts/kubernetes-dashboard/templates/clusterrolebinding-readonly.yaml
# Copyright 2017 The Kubernetes Authors.
#
# Licensed under the Apache License, Version 2.0 (the "License");
# you may not use this file except in compliance with the License.
# You may obtain a copy of the License at
#
#     http://www.apache.org/licenses/LICENSE-2.0
#
# Unless required by applicable law or agreed to in writing, software
# distributed under the License is distributed on an "AS IS" BASIS,
# WITHOUT WARRANTIES OR CONDITIONS OF ANY KIND, either express or implied.
# See the License for the specific language governing permissions and
# limitations under the License.
---
# Source: flyte/charts/kubernetes-dashboard/templates/ingress.yaml
# Copyright 2017 The Kubernetes Authors.
#
# Licensed under the Apache License, Version 2.0 (the "License");
# you may not use this file except in compliance with the License.
# You may obtain a copy of the License at
#
#     http://www.apache.org/licenses/LICENSE-2.0
#
# Unless required by applicable law or agreed to in writing, software
# distributed under the License is distributed on an "AS IS" BASIS,
# WITHOUT WARRANTIES OR CONDITIONS OF ANY KIND, either express or implied.
# See the License for the specific language governing permissions and
# limitations under the License.
---
# Source: flyte/charts/kubernetes-dashboard/templates/networkpolicy.yaml
# Copyright 2017 The Kubernetes Authors.
#
# Licensed under the Apache License, Version 2.0 (the "License");
# you may not use this file except in compliance with the License.
# You may obtain a copy of the License at
#
#     http://www.apache.org/licenses/LICENSE-2.0
#
# Unless required by applicable law or agreed to in writing, software
# distributed under the License is distributed on an "AS IS" BASIS,
# WITHOUT WARRANTIES OR CONDITIONS OF ANY KIND, either express or implied.
# See the License for the specific language governing permissions and
# limitations under the License.
---
# Source: flyte/charts/kubernetes-dashboard/templates/pdb.yaml
# Copyright 2017 The Kubernetes Authors.
#
# Licensed under the Apache License, Version 2.0 (the "License");
# you may not use this file except in compliance with the License.
# You may obtain a copy of the License at
#
#     http://www.apache.org/licenses/LICENSE-2.0
#
# Unless required by applicable law or agreed to in writing, software
# distributed under the License is distributed on an "AS IS" BASIS,
# WITHOUT WARRANTIES OR CONDITIONS OF ANY KIND, either express or implied.
# See the License for the specific language governing permissions and
# limitations under the License.
---
# Source: flyte/charts/kubernetes-dashboard/templates/psp.yaml
# Copyright 2017 The Kubernetes Authors.
#
# Licensed under the Apache License, Version 2.0 (the "License");
# you may not use this file except in compliance with the License.
# You may obtain a copy of the License at
#
#     http://www.apache.org/licenses/LICENSE-2.0
#
# Unless required by applicable law or agreed to in writing, software
# distributed under the License is distributed on an "AS IS" BASIS,
# WITHOUT WARRANTIES OR CONDITIONS OF ANY KIND, either express or implied.
# See the License for the specific language governing permissions and
# limitations under the License.
---
# Source: flyte/charts/contour/templates/certgen/serviceaccount.yaml
apiVersion: v1
kind: ServiceAccount
metadata:
  name: flyte-contour-contour-certgen
  namespace: flyte
  annotations:
    "helm.sh/hook": "pre-install,pre-upgrade"
    "helm.sh/hook-delete-policy": before-hook-creation,hook-succeeded
  labels:
    app.kubernetes.io/name: contour
    helm.sh/chart: contour-4.1.2
    app.kubernetes.io/instance: flyte
    app.kubernetes.io/managed-by: Helm
    app.kubernetes.io/component: contour-certgen
---
# Source: flyte/charts/contour/templates/certgen/rbac.yaml
apiVersion: rbac.authorization.k8s.io/v1
kind: Role
metadata:
  name: flyte-contour-contour-certgen
  namespace: flyte
  annotations:
    "helm.sh/hook": "pre-install,pre-upgrade"
    "helm.sh/hook-delete-policy": before-hook-creation,hook-succeeded
  labels:
    app.kubernetes.io/name: contour
    helm.sh/chart: contour-4.1.2
    app.kubernetes.io/instance: flyte
    app.kubernetes.io/managed-by: Helm
    app.kubernetes.io/component: contour-certgen
rules:
  - apiGroups:
      - ""
    resources:
      - secrets
    verbs:
      - create
      - update
---
# Source: flyte/charts/contour/templates/certgen/rbac.yaml
apiVersion: rbac.authorization.k8s.io/v1
kind: RoleBinding
metadata:
  name: flyte-contour-contour-certgen
  namespace: flyte
  annotations:
    "helm.sh/hook": "pre-install,pre-upgrade"
    "helm.sh/hook-delete-policy": before-hook-creation,hook-succeeded
  labels:
    app.kubernetes.io/name: contour
    helm.sh/chart: contour-4.1.2
    app.kubernetes.io/instance: flyte
    app.kubernetes.io/managed-by: Helm
    app.kubernetes.io/component: contour-certgen
roleRef:
  apiGroup: rbac.authorization.k8s.io
  kind: Role
  name: flyte-contour-contour-certgen
subjects:
  - kind: ServiceAccount
    name: flyte-contour-contour-certgen
---
# Source: flyte/charts/contour/templates/certgen/job.yaml
apiVersion: batch/v1
kind: Job
metadata:
  name: flyte-contour-contour-certgen
  namespace: flyte
  annotations:
    "helm.sh/hook": "pre-install,pre-upgrade"
    "helm.sh/hook-weight": "1"
    "helm.sh/hook-delete-policy": before-hook-creation,hook-succeeded
  labels:
    app.kubernetes.io/name: contour
    helm.sh/chart: contour-4.1.2
    app.kubernetes.io/instance: flyte
    app.kubernetes.io/managed-by: Helm
    app.kubernetes.io/component: contour-certgen
spec:
  ttlSecondsAfterFinished: 0
  template:
    metadata:
      labels:
        app.kubernetes.io/name: contour
        helm.sh/chart: contour-4.1.2
        app.kubernetes.io/instance: flyte
        app.kubernetes.io/managed-by: Helm
        app.kubernetes.io/component: contour-certgen
    spec:
      
      containers:
        - name: contour
          image: docker.io/bitnami/contour:1.12.0-debian-10-r0
          imagePullPolicy: IfNotPresent
          command:
            - contour
          args:
            - certgen
            - --kube
            - --incluster
            - --overwrite
            - --secrets-format=compact
            - --namespace=$(CONTOUR_NAMESPACE)
          env:
            - name: CONTOUR_NAMESPACE
              valueFrom:
                fieldRef:
                  fieldPath: metadata.namespace
          resources: 
            limits:
              cpu: 100m
              memory: 100Mi
            requests:
              cpu: 10m
              memory: 50Mi
      restartPolicy: Never
      serviceAccountName: flyte-contour-contour-certgen
      securityContext:
        runAsUser: 1001
        runAsGroup: 1001
        fsGroup: 
        runAsNonRoot: true
  parallelism: 1
  completions: 1
  backoffLimit: 1<|MERGE_RESOLUTION|>--- conflicted
+++ resolved
@@ -3675,11 +3675,7 @@
   template:
     metadata:
       annotations:
-<<<<<<< HEAD
-        configChecksum: "f6785c37b1238179b989087d9f852c878e615b28436a94ddebb28bf9625004a"
-=======
-        configChecksum: "dd273223fd6cf71874dcefd6f177c770605d1debd3b944b692187b7046f82cf"
->>>>>>> f800b705
+        configChecksum: "77b895cdd5f689eecbbf2a08824f405d3cad3205f1ce2d5356378b9034a33ca"
       labels: 
         app.kubernetes.io/name: flytepropeller
         app.kubernetes.io/instance: flyte
@@ -3744,11 +3740,7 @@
         app.kubernetes.io/name: flyte-pod-webhook
         app.kubernetes.io/version: v0.12.9
       annotations:
-<<<<<<< HEAD
-        configChecksum: "f6785c37b1238179b989087d9f852c878e615b28436a94ddebb28bf9625004a"
-=======
-        configChecksum: "dd273223fd6cf71874dcefd6f177c770605d1debd3b944b692187b7046f82cf"
->>>>>>> f800b705
+        configChecksum: "77b895cdd5f689eecbbf2a08824f405d3cad3205f1ce2d5356378b9034a33ca"
     spec:
       serviceAccountName: flyte-pod-webhook
       initContainers:
