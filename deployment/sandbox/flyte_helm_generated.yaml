---
# Source: flyte/charts/contour/templates/contour/serviceaccount.yaml
apiVersion: v1
kind: ServiceAccount
metadata:
  name: flyte-contour-contour
  namespace: flyte
  labels:
    app.kubernetes.io/name: contour
    helm.sh/chart: contour-4.1.2
    app.kubernetes.io/instance: flyte
    app.kubernetes.io/managed-by: Helm
    app.kubernetes.io/component: contour
---
# Source: flyte/charts/contour/templates/envoy/serviceaccount.yaml
apiVersion: v1
kind: ServiceAccount
metadata:
  name: flyte-contour-envoy
  namespace: flyte
  labels:
    app.kubernetes.io/name: contour
    helm.sh/chart: contour-4.1.2
    app.kubernetes.io/instance: flyte
    app.kubernetes.io/managed-by: Helm
    app.kubernetes.io/component: envoy
---
# Source: flyte/charts/kubernetes-dashboard/templates/serviceaccount.yaml
# Copyright 2017 The Kubernetes Authors.
#
# Licensed under the Apache License, Version 2.0 (the "License");
# you may not use this file except in compliance with the License.
# You may obtain a copy of the License at
#
#     http://www.apache.org/licenses/LICENSE-2.0
#
# Unless required by applicable law or agreed to in writing, software
# distributed under the License is distributed on an "AS IS" BASIS,
# WITHOUT WARRANTIES OR CONDITIONS OF ANY KIND, either express or implied.
# See the License for the specific language governing permissions and
# limitations under the License.

apiVersion: v1
kind: ServiceAccount
metadata:
  labels:
    app.kubernetes.io/name: kubernetes-dashboard
    helm.sh/chart: kubernetes-dashboard-4.0.2
    app.kubernetes.io/instance: flyte
    app.kubernetes.io/version: "2.2.0"
    app.kubernetes.io/managed-by: Helm
  name: flyte-kubernetes-dashboard
---
# Source: flyte/charts/sparkoperator/templates/serviceaccount.yaml
apiVersion: v1
kind: ServiceAccount
metadata:
  name: flyte-sparkoperator
  labels:
    helm.sh/chart: sparkoperator-1.0.6
    app.kubernetes.io/name: sparkoperator
    app.kubernetes.io/instance: flyte
    app.kubernetes.io/version: "v1beta2-1.2.0-3.0.0"
    app.kubernetes.io/managed-by: Helm
---
# Source: flyte/charts/sparkoperator/templates/spark-serviceaccount.yaml
apiVersion: v1
kind: ServiceAccount
metadata:
  name: flyte-spark
  namespace: flyte
  labels:
    helm.sh/chart: sparkoperator-1.0.6
    app.kubernetes.io/name: sparkoperator
    app.kubernetes.io/instance: flyte
    app.kubernetes.io/version: "v1beta2-1.2.0-3.0.0"
    app.kubernetes.io/managed-by: Helm
---
# Source: flyte/templates/admin/rbac.yaml
apiVersion: v1
kind: ServiceAccount
metadata:
  name: flyteadmin
  namespace: flyte
  labels: 
    app.kubernetes.io/name: flyteadmin
    app.kubernetes.io/instance: flyte
    helm.sh/chart: flyte-v0.1.10
    app.kubernetes.io/managed-by: Helm
---
# Source: flyte/templates/datacatalog/rbac.yaml
apiVersion: v1
kind: ServiceAccount
metadata:
  name: datacatalog
  namespace: flyte
  labels: 
    app.kubernetes.io/name: datacatalog
    app.kubernetes.io/instance: flyte
    helm.sh/chart: flyte-v0.1.10
    app.kubernetes.io/managed-by: Helm
---
# Source: flyte/templates/propeller/rbac.yaml
apiVersion: v1
kind: ServiceAccount
metadata:
  name: flytepropeller
  namespace: flyte
  labels: 
    app.kubernetes.io/name: flytepropeller
    app.kubernetes.io/instance: flyte
    helm.sh/chart: flyte-v0.1.10
    app.kubernetes.io/managed-by: Helm
---
# Source: flyte/templates/propeller/webhook.yaml
# Create a Service Account for webhook
apiVersion: v1
kind: ServiceAccount
metadata:
  name: flyte-pod-webhook
  namespace: flyte
---
# Source: flyte/charts/kubernetes-dashboard/templates/secret.yaml
# Copyright 2017 The Kubernetes Authors.
#
# Licensed under the Apache License, Version 2.0 (the "License");
# you may not use this file except in compliance with the License.
# You may obtain a copy of the License at
#
#     http://www.apache.org/licenses/LICENSE-2.0
#
# Unless required by applicable law or agreed to in writing, software
# distributed under the License is distributed on an "AS IS" BASIS,
# WITHOUT WARRANTIES OR CONDITIONS OF ANY KIND, either express or implied.
# See the License for the specific language governing permissions and
# limitations under the License.

# kubernetes-dashboard-certs
apiVersion: v1
kind: Secret
metadata:
  labels:
    app.kubernetes.io/name: kubernetes-dashboard
    helm.sh/chart: kubernetes-dashboard-4.0.2
    app.kubernetes.io/instance: flyte
    app.kubernetes.io/version: "2.2.0"
    app.kubernetes.io/managed-by: Helm
  name: flyte-kubernetes-dashboard-certs
type: Opaque
---
# Source: flyte/charts/kubernetes-dashboard/templates/secret.yaml
# kubernetes-dashboard-csrf
apiVersion: v1
kind: Secret
metadata:
  labels:
    app.kubernetes.io/name: kubernetes-dashboard
    helm.sh/chart: kubernetes-dashboard-4.0.2
    app.kubernetes.io/instance: flyte
    app.kubernetes.io/version: "2.2.0"
    app.kubernetes.io/managed-by: Helm
  name: kubernetes-dashboard-csrf
type: Opaque
---
# Source: flyte/charts/kubernetes-dashboard/templates/secret.yaml
# kubernetes-dashboard-key-holder
apiVersion: v1
kind: Secret
metadata:
  labels:
    app.kubernetes.io/name: kubernetes-dashboard
    helm.sh/chart: kubernetes-dashboard-4.0.2
    app.kubernetes.io/instance: flyte
    app.kubernetes.io/version: "2.2.0"
    app.kubernetes.io/managed-by: Helm
  name: kubernetes-dashboard-key-holder
type: Opaque
---
# Source: flyte/templates/admin/secret-auth.yaml
apiVersion: v1
kind: Secret
metadata:
  name: flyte-admin-secrets
  namespace: flyte
type: Opaque
stringData:
---
# Source: flyte/templates/propeller/secret-auth.yaml
apiVersion: v1
kind: Secret
metadata:
  name: flyte-propeller-auth
  namespace: flyte
type: Opaque
stringData:
  client_secret: foobar
---
# Source: flyte/templates/propeller/webhook.yaml
# Create an empty secret that the first propeller pod will populate
apiVersion: v1
kind: Secret
metadata:
  name: flyte-pod-webhook
  namespace: flyte
type: Opaque
---
# Source: flyte/charts/contour/templates/contour/configmap.yaml
apiVersion: v1
kind: ConfigMap
metadata:
  name: flyte-contour
  namespace: flyte
  labels:
    app.kubernetes.io/name: contour
    helm.sh/chart: contour-4.1.2
    app.kubernetes.io/instance: flyte
    app.kubernetes.io/managed-by: Helm
    app.kubernetes.io/component: contour
data:
  contour.yaml: |
    accesslog-format: envoy
    disablePermitInsecure: false
    envoy-service-name: 'flyte-contour-envoy'
    leaderelection:
      configmap-namespace: 'flyte'
    tls: {}
---
# Source: flyte/charts/kubernetes-dashboard/templates/configmap.yaml
# Copyright 2017 The Kubernetes Authors.
#
# Licensed under the Apache License, Version 2.0 (the "License");
# you may not use this file except in compliance with the License.
# You may obtain a copy of the License at
#
#     http://www.apache.org/licenses/LICENSE-2.0
#
# Unless required by applicable law or agreed to in writing, software
# distributed under the License is distributed on an "AS IS" BASIS,
# WITHOUT WARRANTIES OR CONDITIONS OF ANY KIND, either express or implied.
# See the License for the specific language governing permissions and
# limitations under the License.

apiVersion: v1
kind: ConfigMap
metadata:
  labels:
    app.kubernetes.io/name: kubernetes-dashboard
    helm.sh/chart: kubernetes-dashboard-4.0.2
    app.kubernetes.io/instance: flyte
    app.kubernetes.io/version: "2.2.0"
    app.kubernetes.io/managed-by: Helm
  name: kubernetes-dashboard-settings
data:
---
# Source: flyte/templates/admin/cluster_resource_configmap.yaml
apiVersion: v1
kind: ConfigMap
metadata:
  name: clusterresource-template
  namespace: flyte
  labels: 
    app.kubernetes.io/name: flyteadmin
    app.kubernetes.io/instance: flyte
    helm.sh/chart: flyte-v0.1.10
    app.kubernetes.io/managed-by: Helm
data:
  aa_namespace.yaml: | 
    apiVersion: v1
    kind: Namespace
    metadata:
      name: {{ namespace }}
    spec:
      finalizers:
      - kubernetes
    
  ab_project_resource_quota.yaml: | 
    apiVersion: v1
    kind: ResourceQuota
    metadata:
      name: project-quota
      namespace: {{ namespace }}
    spec:
      hard:
        limits.cpu: {{ projectQuotaCpu }}
        limits.memory: {{ projectQuotaMemory }}
    
  zz_copilot_config.yaml: | 
    kind: ConfigMap
    apiVersion: v1
    metadata:
      name: flyte-data-config
      namespace: {{ namespace }}
    data:
      config.yaml: | 
        storage:
          type: minio
          container: "my-s3-bucket"
          connection:
            access-key: minio
            auth-type: accesskey
            secret-key: miniostorage
            disable-ssl: true
            endpoint: http://minio.flyte.svc.cluster.local:9000
            region: us-east-1
          enable-multicontainer: true
---
# Source: flyte/templates/admin/configmap.yaml
apiVersion: v1
kind: ConfigMap
metadata:
  name: flyte-admin-config
  namespace: flyte
  labels: 
    app.kubernetes.io/name: flyteadmin
    app.kubernetes.io/instance: flyte
    helm.sh/chart: flyte-v0.1.10
    app.kubernetes.io/managed-by: Helm
data:
  db.yaml: | 
    database:
      dbname: flyte_development
      host: postgres
      port: 5432
      username: postgres
  domain.yaml: | 
    domains:
    - id: development
      name: development
    - id: staging
      name: staging
    - id: production
      name: production
  logger.yaml: | 
    logger:
      level: 4
      show-source: true
  server.yaml: | 
    auth:
      appAuth:
        thirdPartyConfig:
          flyteClient:
            clientId: flytectl
            redirectUri: http://localhost:53593/callback
            scopes:
            - offline
            - all
      authorizedUris:
      - https://localhost:30081
      - http://flyteadmin:80
      - http://flyteadmin.flyte.svc.cluster.local:80
      userAuth:
        openId:
          baseUrl: https://accounts.google.com
          clientId: 657465813211-6eog7ek7li5k7i7fvgv2921075063hpe.apps.googleusercontent.com
          scopes:
          - profile
          - openid
    flyteadmin:
      eventVersion: 1
      metadataStoragePrefix:
      - metadata
      - admin
      metricsScope: 'flyte:'
      profilerPort: 10254
      roleNameKey: iam.amazonaws.com/role
      testing:
        host: http://flyteadmin
    server:
      grpcPort: 8089
      httpPort: 8088
      security:
        allowCors: true
        allowedHeaders:
        - Content-Type
        - flyte-authorization
        allowedOrigins:
        - '*'
        secure: false
        useAuth: false
  remoteData.yaml: | 
    remoteData:
      region: us-east-1
      scheme: local
      signedUrls:
        durationMinutes: 3
  storage.yaml: | 
    storage:
      type: minio
      container: "my-s3-bucket"
      connection:
        access-key: minio
        auth-type: accesskey
        secret-key: miniostorage
        disable-ssl: true
        endpoint: http://minio.flyte.svc.cluster.local:9000
        region: us-east-1
      limits:
        maxDownloadMBs: 10
  task_resource_defaults.yaml: | 
    task_resources:
      defaults:
        cpu: 100m
        memory: 200Mi
        storage: 5Mi
      limits:
        cpu: 2
        gpu: 1
        memory: 8Gi
        storage: 20Mi
  cluster_resources.yaml: | 
    cluster_resources:
      customData:
      - production:
        - projectQuotaCpu:
            value: "5"
        - projectQuotaMemory:
            value: 4000Mi
        - defaultIamRole:
            value: ""
      - staging:
        - projectQuotaCpu:
            value: "2"
        - projectQuotaMemory:
            value: 3000Mi
        - defaultIamRole:
            value: ""
      - development:
        - projectQuotaCpu:
            value: "4"
        - projectQuotaMemory:
            value: 3000Mi
        - defaultIamRole:
            value: ""
      refresh: 5m
      refreshInterval: 5m
      templatePath: /etc/flyte/clusterresource/templates
---
# Source: flyte/templates/console/configmap.yaml
apiVersion: v1
kind: ConfigMap
metadata:
  name: flyte-console-config
  namespace: flyte
  labels: 
    app.kubernetes.io/name: flyteconsole
    app.kubernetes.io/instance: flyte
    helm.sh/chart: flyte-v0.1.10
    app.kubernetes.io/managed-by: Helm
data: 
  BASE_URL: /console
  CONFIG_DIR: /etc/flyte/config
  DISABLE_AUTH: "1"
---
# Source: flyte/templates/datacatalog/configmap.yaml
apiVersion: v1
kind: ConfigMap
metadata:
  name: datacatalog-config
  namespace: flyte
  labels: 
    app.kubernetes.io/name: datacatalog
    app.kubernetes.io/instance: flyte
    helm.sh/chart: flyte-v0.1.10
    app.kubernetes.io/managed-by: Helm
data:
  db.yaml: | 
    database:
      dbname: flyte_development
      host: postgres
      port: 5432
      username: postgres
  logger.yaml: | 
    logger:
      level: 4
      show-source: true
  server.yaml: | 
    application:
      grpcPort: 8089
      grpcServerReflection: true
      httpPort: 8080
    datacatalog:
      metrics-scope: datacatalog
      profiler-port: 10254
      storage-prefix: metadata/datacatalog
  storage.yaml: | 
    storage:
      type: minio
      container: "my-s3-bucket"
      connection:
        access-key: minio
        auth-type: accesskey
        secret-key: miniostorage
        disable-ssl: true
        endpoint: http://minio.flyte.svc.cluster.local:9000
        region: us-east-1
      limits:
        maxDownloadMBs: 10
---
# Source: flyte/templates/propeller/configmap.yaml
apiVersion: v1
kind: ConfigMap
metadata:
  name: flyte-propeller-config
  namespace: flyte
  labels: 
    app.kubernetes.io/name: flyteadmin
    app.kubernetes.io/instance: flyte
    helm.sh/chart: flyte-v0.1.10
    app.kubernetes.io/managed-by: Helm
data:
  admin.yaml: | 
    admin:
      clientId: flytepropeller
      clientSecretLocation: /etc/secrets/client_secret
      endpoint: flyteadmin:81
      insecure: true
    event:
      capacity: 1000
      rate: 500
      type: admin
  catalog.yaml: | 
    catalog-cache:
      endpoint: datacatalog:89
      insecure: true
      type: datacatalog
  copilot.yaml: | 
    plugins:
      k8s:
        co-pilot:
          image: cr.flyte.org/lyft/flyteplugins/flytecopilot:dc4bdbd61cac88a39a5ff43e40f026bdbc2c78a2
          name: flyte-copilot-
          start-timeout: 30s
  core.yaml: | 
    propeller:
      downstream-eval-duration: 30s
      enable-admin-launcher: true
      leader-election:
        enabled: true
        lease-duration: 15s
        lock-config-map:
          name: propeller-leader
          namespace: flyte
        renew-deadline: 10s
        retry-period: 2s
      limit-namespace: all
      max-workflow-retries: 30
      metadata-prefix: metadata/propeller
      metrics-prefix: flyte
      prof-port: 10254
      queue:
        batch-size: -1
        batching-interval: 2s
        queue:
          base-delay: 5s
          capacity: 1000
          max-delay: 120s
          rate: 100
          type: maxof
        sub-queue:
          capacity: 100
          rate: 10
          type: bucket
        type: batch
      rawoutput-prefix: s3://my-s3-bucket/
      workers: 20
      workflow-reeval-duration: 30s
    webhook:
      certDir: /etc/webhook/certs
      serviceName: flyte-pod-webhook
  enabled_plugins.yaml: | 
    tasks:
      task-plugins:
        default-for-task-types:
          container: container
          container_array: k8s-array
          sidecar: sidecar
        enabled-plugins:
        - container
        - sidecar
        - k8s-array
  k8s.yaml: | 
    plugins:
      k8s:
        default-cpus: 100m
        default-env-vars:
        - FLYTE_AWS_ENDPOINT: http://minio.flyte:9000
        - FLYTE_AWS_ACCESS_KEY_ID: minio
        - FLYTE_AWS_SECRET_ACCESS_KEY: miniostorage
        default-memory: 200Mi
  logger.yaml: | 
    logger:
      level: 4
      show-source: true
  resource_manager.yaml: | 
    propeller:
      resourcemanager:
        resourceMaxQuota: 10000
        type: noop
  storage.yaml: | 
    storage:
      type: minio
      container: "my-s3-bucket"
      connection:
        access-key: minio
        auth-type: accesskey
        secret-key: miniostorage
        disable-ssl: true
        endpoint: http://minio.flyte.svc.cluster.local:9000
        region: us-east-1
      limits:
        maxDownloadMBs: 10
  cache.yaml: |
    cache:
      max_size_mbs: 0
      target_gc_percent: 70
  task_logs.yaml: | 
    plugins:
      logs:
        cloudwatch-enabled: false
        kubernetes-enabled: true
        kubernetes-template-uri: http://localhost:30082/#/log/{{ .namespace }}/{{ .podName
          }}/pod?namespace={{ .namespace }}
---
# Source: flyte/charts/contour/templates/00-crds.yaml
apiVersion: apiextensions.k8s.io/v1
kind: CustomResourceDefinition
metadata:
  annotations:
    controller-gen.kubebuilder.io/version: v0.2.9
  creationTimestamp: null
  name: extensionservices.projectcontour.io
spec:
  preserveUnknownFields: false
  group: projectcontour.io
  names:
    kind: ExtensionService
    listKind: ExtensionServiceList
    plural: extensionservices
    shortNames:
    - extensionservice
    - extensionservices
    singular: extensionservice
  scope: Namespaced
  versions:
  - name: v1alpha1
    schema:
      openAPIV3Schema:
        description: ExtensionService is the schema for the Contour extension services API. An ExtensionService resource binds a network service to the Contour API so that Contour API features can be implemented by collaborating components.
        properties:
          apiVersion:
            description: 'APIVersion defines the versioned schema of this representation of an object. Servers should convert recognized schemas to the latest internal value, and may reject unrecognized values. More info: https://git.k8s.io/community/contributors/devel/sig-architecture/api-conventions.md#resources'
            type: string
          kind:
            description: 'Kind is a string value representing the REST resource this object represents. Servers may infer this from the endpoint the client submits requests to. Cannot be updated. In CamelCase. More info: https://git.k8s.io/community/contributors/devel/sig-architecture/api-conventions.md#types-kinds'
            type: string
          metadata:
            type: object
          spec:
            description: ExtensionServiceSpec defines the desired state of an ExtensionService resource.
            properties:
              loadBalancerPolicy:
                description: The policy for load balancing GRPC service requests. Note that the `Cookie` load balancing strategy cannot be used here.
                properties:
                  strategy:
                    description: Strategy specifies the policy used to balance requests across the pool of backend pods. Valid policy names are `Random`, `RoundRobin`, `WeightedLeastRequest`, `Random` and `Cookie`. If an unknown strategy name is specified or no policy is supplied, the default `RoundRobin` policy is used.
                    type: string
                type: object
              protocol:
                description: Protocol may be used to specify (or override) the protocol used to reach this Service. Values may be tls, h2, h2c. If omitted, protocol-selection falls back on Service annotations.
                enum:
                - h2
                - h2c
                type: string
              protocolVersion:
                description: This field sets the version of the GRPC protocol that Envoy uses to send requests to the extension service. Since Contour always uses the v3 Envoy API, this is currently fixed at "v3". However, other protocol options will be available in future.
                enum:
                - v3
                type: string
              services:
                description: Services specifies the set of Kubernetes Service resources that receive GRPC extension API requests. If no weights are specified for any of the entries in this array, traffic will be spread evenly across all the services. Otherwise, traffic is balanced proportionally to the Weight field in each entry.
                items:
                  description: ExtensionServiceTarget defines an Kubernetes Service to target with extension service traffic.
                  properties:
                    name:
                      description: Name is the name of Kubernetes service that will accept service traffic.
                      type: string
                    port:
                      description: Port (defined as Integer) to proxy traffic to since a service can have multiple defined.
                      exclusiveMaximum: true
                      maximum: 65536
                      minimum: 1
                      type: integer
                    weight:
                      description: Weight defines proportion of traffic to balance to the Kubernetes Service.
                      format: int32
                      type: integer
                  required:
                  - name
                  - port
                  type: object
                minItems: 1
                type: array
              timeoutPolicy:
                description: The timeout policy for requests to the services.
                properties:
                  idle:
                    description: Timeout after which, if there are no active requests for this route, the connection between Envoy and the backend or Envoy and the external client will be closed. If not specified, there is no per-route idle timeout, though a connection manager-wide stream_idle_timeout default of 5m still applies.
                    pattern: ^(((\d*(\.\d*)?h)|(\d*(\.\d*)?m)|(\d*(\.\d*)?s)|(\d*(\.\d*)?ms)|(\d*(\.\d*)?us)|(\d*(\.\d*)?µs)|(\d*(\.\d*)?ns))+|infinity|infinite)$
                    type: string
                  response:
                    description: Timeout for receiving a response from the server after processing a request from client. If not supplied, Envoy's default value of 15s applies.
                    pattern: ^(((\d*(\.\d*)?h)|(\d*(\.\d*)?m)|(\d*(\.\d*)?s)|(\d*(\.\d*)?ms)|(\d*(\.\d*)?us)|(\d*(\.\d*)?µs)|(\d*(\.\d*)?ns))+|infinity|infinite)$
                    type: string
                type: object
              validation:
                description: UpstreamValidation defines how to verify the backend service's certificate
                properties:
                  caSecret:
                    description: Name of the Kubernetes secret be used to validate the certificate presented by the backend
                    type: string
                  subjectName:
                    description: Key which is expected to be present in the 'subjectAltName' of the presented certificate
                    type: string
                required:
                - caSecret
                - subjectName
                type: object
            required:
            - services
            type: object
          status:
            description: ExtensionServiceStatus defines the observed state of an ExtensionService resource.
            properties:
              conditions:
                description: "Conditions contains the current status of the ExtensionService resource. \n Contour will update a single condition, `Valid`, that is in normal-true polarity. \n Contour will not modify any other Conditions set in this block, in case some other controller wants to add a Condition."
                items:
                  description: "DetailedCondition is an extension of the normal Kubernetes conditions, with two extra fields to hold sub-conditions, which provide more detailed reasons for the state (True or False) of the condition. \n `errors` holds information about sub-conditions which are fatal to that condition and render its state False. \n `warnings` holds information about sub-conditions which are not fatal to that condition and do not force the state to be False. \n Remember that Conditions have a type, a status, and a reason. \n The type is the type of the condition, the most important one in this CRD set is `Valid`. `Valid` is a positive-polarity condition: when it is `status: true` there are no problems. \n In more detail, `status: true` means that the object is has been ingested into Contour with no errors. `warnings` may still be present, and will be indicated in the Reason field. There must be zero entries in the `errors` slice in this case. \n `Valid`, `status: false` means that the object has had one or more fatal errors during processing into Contour.  The details of the errors will be present under the `errors` field. There must be at least one error in the `errors` slice if `status` is `false`. \n For DetailedConditions of types other than `Valid`, the Condition must be in the negative polarity. When they have `status` `true`, there is an error. There must be at least one entry in the `errors` Subcondition slice. When they have `status` `false`, there are no serious errors, and there must be zero entries in the `errors` slice. In either case, there may be entries in the `warnings` slice. \n Regardless of the polarity, the `reason` and `message` fields must be updated with either the detail of the reason (if there is one and only one entry in total across both the `errors` and `warnings` slices), or `MultipleReasons` if there is more than one entry."
                  properties:
                    errors:
                      description: "Errors contains a slice of relevant error subconditions for this object. \n Subconditions are expected to appear when relevant (when there is a error), and disappear when not relevant. An empty slice here indicates no errors."
                      items:
                        description: "SubCondition is a Condition-like type intended for use as a subcondition inside a DetailedCondition. \n It contains a subset of the Condition fields. \n It is intended for warnings and errors, so `type` names should use abnormal-true polarity, that is, they should be of the form \"ErrorPresent: true\". \n The expected lifecycle for these errors is that they should only be present when the error or warning is, and should be removed when they are not relevant."
                        properties:
                          message:
                            description: "Message is a human readable message indicating details about the transition. \n This may be an empty string."
                            maxLength: 32768
                            type: string
                          reason:
                            description: "Reason contains a programmatic identifier indicating the reason for the condition's last transition. Producers of specific condition types may define expected values and meanings for this field, and whether the values are considered a guaranteed API. \n The value should be a CamelCase string. \n This field may not be empty."
                            maxLength: 1024
                            minLength: 1
                            pattern: ^[A-Za-z]([A-Za-z0-9_,:]*[A-Za-z0-9_])?$
                            type: string
                          status:
                            description: Status of the condition, one of True, False, Unknown.
                            enum:
                            - "True"
                            - "False"
                            - Unknown
                            type: string
                          type:
                            description: "Type of condition in `CamelCase` or in `foo.example.com/CamelCase`. \n This must be in abnormal-true polarity, that is, `ErrorFound` or `controller.io/ErrorFound`. \n The regex it matches is (dns1123SubdomainFmt/)?(qualifiedNameFmt)"
                            maxLength: 316
                            pattern: ^([a-z0-9]([-a-z0-9]*[a-z0-9])?(\.[a-z0-9]([-a-z0-9]*[a-z0-9])?)*/)?(([A-Za-z0-9][-A-Za-z0-9_.]*)?[A-Za-z0-9])$
                            type: string
                        required:
                        - message
                        - reason
                        - status
                        - type
                        type: object
                      type: array
                    lastTransitionTime:
                      description: lastTransitionTime is the last time the condition transitioned from one status to another. This should be when the underlying condition changed.  If that is not known, then using the time when the API field changed is acceptable.
                      format: date-time
                      type: string
                    message:
                      description: message is a human readable message indicating details about the transition. This may be an empty string.
                      maxLength: 32768
                      type: string
                    observedGeneration:
                      description: observedGeneration represents the .metadata.generation that the condition was set based upon. For instance, if .metadata.generation is currently 12, but the .status.conditions[x].observedGeneration is 9, the condition is out of date with respect to the current state of the instance.
                      format: int64
                      minimum: 0
                      type: integer
                    reason:
                      description: reason contains a programmatic identifier indicating the reason for the condition's last transition. Producers of specific condition types may define expected values and meanings for this field, and whether the values are considered a guaranteed API. The value should be a CamelCase string. This field may not be empty.
                      maxLength: 1024
                      minLength: 1
                      pattern: ^[A-Za-z]([A-Za-z0-9_,:]*[A-Za-z0-9_])?$
                      type: string
                    status:
                      description: status of the condition, one of True, False, Unknown.
                      enum:
                      - "True"
                      - "False"
                      - Unknown
                      type: string
                    type:
                      description: type of condition in CamelCase or in foo.example.com/CamelCase. --- Many .condition.type values are consistent across resources like Available, but because arbitrary conditions can be useful (see .node.status.conditions), the ability to deconflict is important. The regex it matches is (dns1123SubdomainFmt/)?(qualifiedNameFmt)
                      maxLength: 316
                      pattern: ^([a-z0-9]([-a-z0-9]*[a-z0-9])?(\.[a-z0-9]([-a-z0-9]*[a-z0-9])?)*/)?(([A-Za-z0-9][-A-Za-z0-9_.]*)?[A-Za-z0-9])$
                      type: string
                    warnings:
                      description: "Warnings contains a slice of relevant warning subconditions for this object. \n Subconditions are expected to appear when relevant (when there is a warning), and disappear when not relevant. An empty slice here indicates no warnings."
                      items:
                        description: "SubCondition is a Condition-like type intended for use as a subcondition inside a DetailedCondition. \n It contains a subset of the Condition fields. \n It is intended for warnings and errors, so `type` names should use abnormal-true polarity, that is, they should be of the form \"ErrorPresent: true\". \n The expected lifecycle for these errors is that they should only be present when the error or warning is, and should be removed when they are not relevant."
                        properties:
                          message:
                            description: "Message is a human readable message indicating details about the transition. \n This may be an empty string."
                            maxLength: 32768
                            type: string
                          reason:
                            description: "Reason contains a programmatic identifier indicating the reason for the condition's last transition. Producers of specific condition types may define expected values and meanings for this field, and whether the values are considered a guaranteed API. \n The value should be a CamelCase string. \n This field may not be empty."
                            maxLength: 1024
                            minLength: 1
                            pattern: ^[A-Za-z]([A-Za-z0-9_,:]*[A-Za-z0-9_])?$
                            type: string
                          status:
                            description: Status of the condition, one of True, False, Unknown.
                            enum:
                            - "True"
                            - "False"
                            - Unknown
                            type: string
                          type:
                            description: "Type of condition in `CamelCase` or in `foo.example.com/CamelCase`. \n This must be in abnormal-true polarity, that is, `ErrorFound` or `controller.io/ErrorFound`. \n The regex it matches is (dns1123SubdomainFmt/)?(qualifiedNameFmt)"
                            maxLength: 316
                            pattern: ^([a-z0-9]([-a-z0-9]*[a-z0-9])?(\.[a-z0-9]([-a-z0-9]*[a-z0-9])?)*/)?(([A-Za-z0-9][-A-Za-z0-9_.]*)?[A-Za-z0-9])$
                            type: string
                        required:
                        - message
                        - reason
                        - status
                        - type
                        type: object
                      type: array
                  required:
                  - lastTransitionTime
                  - message
                  - reason
                  - status
                  - type
                  type: object
                type: array
                x-kubernetes-list-map-keys:
                - type
                x-kubernetes-list-type: map
            type: object
        type: object
    served: true
    storage: true
    subresources:
      status: {}
status:
  acceptedNames:
    kind: ""
    plural: ""
  conditions: []
  storedVersions: []
---
# Source: flyte/charts/contour/templates/00-crds.yaml
apiVersion: apiextensions.k8s.io/v1
kind: CustomResourceDefinition
metadata:
  annotations:
    controller-gen.kubebuilder.io/version: v0.2.9
  creationTimestamp: null
  name: httpproxies.projectcontour.io
spec:
  preserveUnknownFields: false
  group: projectcontour.io
  names:
    kind: HTTPProxy
    listKind: HTTPProxyList
    plural: httpproxies
    shortNames:
    - proxy
    - proxies
    singular: httpproxy
  scope: Namespaced
  versions:
  - additionalPrinterColumns:
    - description: Fully qualified domain name
      jsonPath: .spec.virtualhost.fqdn
      name: FQDN
      type: string
    - description: Secret with TLS credentials
      jsonPath: .spec.virtualhost.tls.secretName
      name: TLS Secret
      type: string
    - description: The current status of the HTTPProxy
      jsonPath: .status.currentStatus
      name: Status
      type: string
    - description: Description of the current status
      jsonPath: .status.description
      name: Status Description
      type: string
    name: v1
    schema:
      openAPIV3Schema:
        description: HTTPProxy is an Ingress CRD specification.
        properties:
          apiVersion:
            description: 'APIVersion defines the versioned schema of this representation of an object. Servers should convert recognized schemas to the latest internal value, and may reject unrecognized values. More info: https://git.k8s.io/community/contributors/devel/sig-architecture/api-conventions.md#resources'
            type: string
          kind:
            description: 'Kind is a string value representing the REST resource this object represents. Servers may infer this from the endpoint the client submits requests to. Cannot be updated. In CamelCase. More info: https://git.k8s.io/community/contributors/devel/sig-architecture/api-conventions.md#types-kinds'
            type: string
          metadata:
            type: object
          spec:
            description: HTTPProxySpec defines the spec of the CRD.
            properties:
              ggvar:
                description: Testing new param for CRD
                type: string
              includes:
                description: Includes allow for specific routing configuration to be included from another HTTPProxy, possibly in another namespace.
                items:
                  description: Include describes a set of policies that can be applied to an HTTPProxy in a namespace.
                  properties:
                    conditions:
                      description: 'Conditions are a set of rules that are applied to included HTTPProxies. In effect, they are added onto the Conditions of included HTTPProxy Route structs. When applied, they are merged using AND, with one exception: There can be only one Prefix MatchCondition per Conditions slice. More than one Prefix, or contradictory Conditions, will make the include invalid.'
                      items:
                        description: MatchCondition are a general holder for matching rules for HTTPProxies. One of Prefix or Header must be provided.
                        properties:
                          header:
                            description: Header specifies the header condition to match.
                            properties:
                              contains:
                                description: Contains specifies a substring that must be present in the header value.
                                type: string
                              exact:
                                description: Exact specifies a string that the header value must be equal to.
                                type: string
                              name:
                                description: Name is the name of the header to match against. Name is required. Header names are case insensitive.
                                type: string
                              notcontains:
                                description: NotContains specifies a substring that must not be present in the header value.
                                type: string
                              notexact:
                                description: NoExact specifies a string that the header value must not be equal to. The condition is true if the header has any other value.
                                type: string
                              present:
                                description: Present specifies that condition is true when the named header is present, regardless of its value. Note that setting Present to false does not make the condition true if the named header is absent.
                                type: boolean
                            required:
                            - name
                            type: object
                          prefix:
                            description: Prefix defines a prefix match for a request.
                            type: string
                        type: object
                      type: array
                    name:
                      description: Name of the HTTPProxy
                      type: string
                    namespace:
                      description: Namespace of the HTTPProxy to include. Defaults to the current namespace if not supplied.
                      type: string
                  required:
                  - name
                  type: object
                type: array
              routes:
                description: Routes are the ingress routes. If TCPProxy is present, Routes is ignored.
                items:
                  description: Route contains the set of routes for a virtual host.
                  properties:
                    authPolicy:
                      description: AuthPolicy updates the authorization policy that was set on the root HTTPProxy object for client requests that match this route.
                      properties:
                        context:
                          additionalProperties:
                            type: string
                          description: Context is a set of key/value pairs that are sent to the authentication server in the check request. If a context is provided at an enclosing scope, the entries are merged such that the inner scope overrides matching keys from the outer scope.
                          type: object
                        disabled:
                          description: When true, this field disables client request authentication for the scope of the policy.
                          type: boolean
                      type: object
                    conditions:
                      description: 'Conditions are a set of rules that are applied to a Route. When applied, they are merged using AND, with one exception: There can be only one Prefix MatchCondition per Conditions slice. More than one Prefix, or contradictory Conditions, will make the route invalid.'
                      items:
                        description: MatchCondition are a general holder for matching rules for HTTPProxies. One of Prefix or Header must be provided.
                        properties:
                          header:
                            description: Header specifies the header condition to match.
                            properties:
                              contains:
                                description: Contains specifies a substring that must be present in the header value.
                                type: string
                              exact:
                                description: Exact specifies a string that the header value must be equal to.
                                type: string
                              name:
                                description: Name is the name of the header to match against. Name is required. Header names are case insensitive.
                                type: string
                              notcontains:
                                description: NotContains specifies a substring that must not be present in the header value.
                                type: string
                              notexact:
                                description: NoExact specifies a string that the header value must not be equal to. The condition is true if the header has any other value.
                                type: string
                              present:
                                description: Present specifies that condition is true when the named header is present, regardless of its value. Note that setting Present to false does not make the condition true if the named header is absent.
                                type: boolean
                            required:
                            - name
                            type: object
                          prefix:
                            description: Prefix defines a prefix match for a request.
                            type: string
                        type: object
                      type: array
                    enableWebsockets:
                      description: Enables websocket support for the route.
                      type: boolean
                    healthCheckPolicy:
                      description: The health check policy for this route.
                      properties:
                        healthyThresholdCount:
                          description: The number of healthy health checks required before a host is marked healthy
                          format: int64
                          minimum: 0
                          type: integer
                        host:
                          description: The value of the host header in the HTTP health check request. If left empty (default value), the name "contour-envoy-healthcheck" will be used.
                          type: string
                        intervalSeconds:
                          description: The interval (seconds) between health checks
                          format: int64
                          type: integer
                        path:
                          description: HTTP endpoint used to perform health checks on upstream service
                          type: string
                        timeoutSeconds:
                          description: The time to wait (seconds) for a health check response
                          format: int64
                          type: integer
                        unhealthyThresholdCount:
                          description: The number of unhealthy health checks required before a host is marked unhealthy
                          format: int64
                          minimum: 0
                          type: integer
                      required:
                      - path
                      type: object
                    loadBalancerPolicy:
                      description: The load balancing policy for this route.
                      properties:
                        strategy:
                          description: Strategy specifies the policy used to balance requests across the pool of backend pods. Valid policy names are `Random`, `RoundRobin`, `WeightedLeastRequest`, `Random` and `Cookie`. If an unknown strategy name is specified or no policy is supplied, the default `RoundRobin` policy is used.
                          type: string
                      type: object
                    pathRewritePolicy:
                      description: The policy for rewriting the path of the request URL after the request has been routed to a Service.
                      properties:
                        replacePrefix:
                          description: ReplacePrefix describes how the path prefix should be replaced.
                          items:
                            description: ReplacePrefix describes a path prefix replacement.
                            properties:
                              prefix:
                                description: "Prefix specifies the URL path prefix to be replaced. \n If Prefix is specified, it must exactly match the MatchCondition prefix that is rendered by the chain of including HTTPProxies and only that path prefix will be replaced by Replacement. This allows HTTPProxies that are included through multiple roots to only replace specific path prefixes, leaving others unmodified. \n If Prefix is not specified, all routing prefixes rendered by the include chain will be replaced."
                                minLength: 1
                                type: string
                              replacement:
                                description: Replacement is the string that the routing path prefix will be replaced with. This must not be empty.
                                minLength: 1
                                type: string
                            required:
                            - replacement
                            type: object
                          type: array
                      type: object
                    permitInsecure:
                      description: Allow this path to respond to insecure requests over HTTP which are normally not permitted when a `virtualhost.tls` block is present.
                      type: boolean
                    requestHeadersPolicy:
                      description: The policy for managing request headers during proxying.
                      properties:
                        remove:
                          description: Remove specifies a list of HTTP header names to remove.
                          items:
                            type: string
                          type: array
                        set:
                          description: Set specifies a list of HTTP header values that will be set in the HTTP header. If the header does not exist it will be added, otherwise it will be overwritten with the new value.
                          items:
                            description: HeaderValue represents a header name/value pair
                            properties:
                              name:
                                description: Name represents a key of a header
                                minLength: 1
                                type: string
                              value:
                                description: Value represents the value of a header specified by a key
                                minLength: 1
                                type: string
                            required:
                            - name
                            - value
                            type: object
                          type: array
                      type: object
                    responseHeadersPolicy:
                      description: The policy for managing response headers during proxying. Rewriting the 'Host' header is not supported.
                      properties:
                        remove:
                          description: Remove specifies a list of HTTP header names to remove.
                          items:
                            type: string
                          type: array
                        set:
                          description: Set specifies a list of HTTP header values that will be set in the HTTP header. If the header does not exist it will be added, otherwise it will be overwritten with the new value.
                          items:
                            description: HeaderValue represents a header name/value pair
                            properties:
                              name:
                                description: Name represents a key of a header
                                minLength: 1
                                type: string
                              value:
                                description: Value represents the value of a header specified by a key
                                minLength: 1
                                type: string
                            required:
                            - name
                            - value
                            type: object
                          type: array
                      type: object
                    retryPolicy:
                      description: The retry policy for this route.
                      properties:
                        count:
                          description: NumRetries is maximum allowed number of retries. If not supplied, the number of retries is one.
                          format: int64
                          minimum: 0
                          type: integer
                        perTryTimeout:
                          description: PerTryTimeout specifies the timeout per retry attempt. Ignored if NumRetries is not supplied.
                          pattern: ^(((\d*(\.\d*)?h)|(\d*(\.\d*)?m)|(\d*(\.\d*)?s)|(\d*(\.\d*)?ms)|(\d*(\.\d*)?us)|(\d*(\.\d*)?µs)|(\d*(\.\d*)?ns))+|infinity|infinite)$
                          type: string
                        retriableStatusCodes:
                          description: "RetriableStatusCodes specifies the HTTP status codes that should be retried. \n This field is only respected when you include `retriable-status-codes` in the `RetryOn` field."
                          items:
                            format: int32
                            type: integer
                          type: array
                        retryOn:
                          description: "RetryOn specifies the conditions on which to retry a request. \n Supported [HTTP conditions](https://www.envoyproxy.io/docs/envoy/latest/configuration/http/http_filters/router_filter#x-envoy-retry-on): \n - `5xx` - `gateway-error` - `reset` - `connect-failure` - `retriable-4xx` - `refused-stream` - `retriable-status-codes` - `retriable-headers` \n Supported [gRPC conditions](https://www.envoyproxy.io/docs/envoy/latest/configuration/http/http_filters/router_filter#x-envoy-retry-grpc-on): \n - `cancelled` - `deadline-exceeded` - `internal` - `resource-exhausted` - `unavailable`"
                          items:
                            description: RetryOn is a string type alias with validation to ensure that the value is valid.
                            enum:
                            - 5xx
                            - gateway-error
                            - reset
                            - connect-failure
                            - retriable-4xx
                            - refused-stream
                            - retriable-status-codes
                            - retriable-headers
                            - cancelled
                            - deadline-exceeded
                            - internal
                            - resource-exhausted
                            - unavailable
                            type: string
                          type: array
                      type: object
                    services:
                      description: Services are the services to proxy traffic.
                      items:
                        description: Service defines an Kubernetes Service to proxy traffic.
                        properties:
                          mirror:
                            description: If Mirror is true the Service will receive a read only mirror of the traffic for this route.
                            type: boolean
                          name:
                            description: Name is the name of Kubernetes service to proxy traffic. Names defined here will be used to look up corresponding endpoints which contain the ips to route.
                            type: string
                          port:
                            description: Port (defined as Integer) to proxy traffic to since a service can have multiple defined.
                            exclusiveMaximum: true
                            maximum: 65536
                            minimum: 1
                            type: integer
                          protocol:
                            description: Protocol may be used to specify (or override) the protocol used to reach this Service. Values may be tls, h2, h2c. If omitted, protocol-selection falls back on Service annotations.
                            enum:
                            - h2
                            - h2c
                            - tls
                            type: string
                          requestHeadersPolicy:
                            description: The policy for managing request headers during proxying. Rewriting the 'Host' header is not supported.
                            properties:
                              remove:
                                description: Remove specifies a list of HTTP header names to remove.
                                items:
                                  type: string
                                type: array
                              set:
                                description: Set specifies a list of HTTP header values that will be set in the HTTP header. If the header does not exist it will be added, otherwise it will be overwritten with the new value.
                                items:
                                  description: HeaderValue represents a header name/value pair
                                  properties:
                                    name:
                                      description: Name represents a key of a header
                                      minLength: 1
                                      type: string
                                    value:
                                      description: Value represents the value of a header specified by a key
                                      minLength: 1
                                      type: string
                                  required:
                                  - name
                                  - value
                                  type: object
                                type: array
                            type: object
                          responseHeadersPolicy:
                            description: The policy for managing response headers during proxying. Rewriting the 'Host' header is not supported.
                            properties:
                              remove:
                                description: Remove specifies a list of HTTP header names to remove.
                                items:
                                  type: string
                                type: array
                              set:
                                description: Set specifies a list of HTTP header values that will be set in the HTTP header. If the header does not exist it will be added, otherwise it will be overwritten with the new value.
                                items:
                                  description: HeaderValue represents a header name/value pair
                                  properties:
                                    name:
                                      description: Name represents a key of a header
                                      minLength: 1
                                      type: string
                                    value:
                                      description: Value represents the value of a header specified by a key
                                      minLength: 1
                                      type: string
                                  required:
                                  - name
                                  - value
                                  type: object
                                type: array
                            type: object
                          validation:
                            description: UpstreamValidation defines how to verify the backend service's certificate
                            properties:
                              caSecret:
                                description: Name of the Kubernetes secret be used to validate the certificate presented by the backend
                                type: string
                              subjectName:
                                description: Key which is expected to be present in the 'subjectAltName' of the presented certificate
                                type: string
                            required:
                            - caSecret
                            - subjectName
                            type: object
                          weight:
                            description: Weight defines percentage of traffic to balance traffic
                            format: int64
                            minimum: 0
                            type: integer
                        required:
                        - name
                        - port
                        type: object
                      minItems: 1
                      type: array
                    timeoutPolicy:
                      description: The timeout policy for this route.
                      properties:
                        idle:
                          description: Timeout after which, if there are no active requests for this route, the connection between Envoy and the backend or Envoy and the external client will be closed. If not specified, there is no per-route idle timeout, though a connection manager-wide stream_idle_timeout default of 5m still applies.
                          pattern: ^(((\d*(\.\d*)?h)|(\d*(\.\d*)?m)|(\d*(\.\d*)?s)|(\d*(\.\d*)?ms)|(\d*(\.\d*)?us)|(\d*(\.\d*)?µs)|(\d*(\.\d*)?ns))+|infinity|infinite)$
                          type: string
                        response:
                          description: Timeout for receiving a response from the server after processing a request from client. If not supplied, Envoy's default value of 15s applies.
                          pattern: ^(((\d*(\.\d*)?h)|(\d*(\.\d*)?m)|(\d*(\.\d*)?s)|(\d*(\.\d*)?ms)|(\d*(\.\d*)?us)|(\d*(\.\d*)?µs)|(\d*(\.\d*)?ns))+|infinity|infinite)$
                          type: string
                      type: object
                  required:
                  - services
                  type: object
                type: array
              tcpproxy:
                description: TCPProxy holds TCP proxy information.
                properties:
                  healthCheckPolicy:
                    description: The health check policy for this tcp proxy
                    properties:
                      healthyThresholdCount:
                        description: The number of healthy health checks required before a host is marked healthy
                        format: int32
                        type: integer
                      intervalSeconds:
                        description: The interval (seconds) between health checks
                        format: int64
                        type: integer
                      timeoutSeconds:
                        description: The time to wait (seconds) for a health check response
                        format: int64
                        type: integer
                      unhealthyThresholdCount:
                        description: The number of unhealthy health checks required before a host is marked unhealthy
                        format: int32
                        type: integer
                    type: object
                  include:
                    description: Include specifies that this tcpproxy should be delegated to another HTTPProxy.
                    properties:
                      name:
                        description: Name of the child HTTPProxy
                        type: string
                      namespace:
                        description: Namespace of the HTTPProxy to include. Defaults to the current namespace if not supplied.
                        type: string
                    required:
                    - name
                    type: object
                  includes:
                    description: "IncludesDeprecated allow for specific routing configuration to be appended to another HTTPProxy in another namespace. \n Exists due to a mistake when developing HTTPProxy and the field was marked plural when it should have been singular. This field should stay to not break backwards compatibility to v1 users."
                    properties:
                      name:
                        description: Name of the child HTTPProxy
                        type: string
                      namespace:
                        description: Namespace of the HTTPProxy to include. Defaults to the current namespace if not supplied.
                        type: string
                    required:
                    - name
                    type: object
                  loadBalancerPolicy:
                    description: The load balancing policy for the backend services.
                    properties:
                      strategy:
                        description: Strategy specifies the policy used to balance requests across the pool of backend pods. Valid policy names are `Random`, `RoundRobin`, `WeightedLeastRequest`, `Random` and `Cookie`. If an unknown strategy name is specified or no policy is supplied, the default `RoundRobin` policy is used.
                        type: string
                    type: object
                  services:
                    description: Services are the services to proxy traffic
                    items:
                      description: Service defines an Kubernetes Service to proxy traffic.
                      properties:
                        mirror:
                          description: If Mirror is true the Service will receive a read only mirror of the traffic for this route.
                          type: boolean
                        name:
                          description: Name is the name of Kubernetes service to proxy traffic. Names defined here will be used to look up corresponding endpoints which contain the ips to route.
                          type: string
                        port:
                          description: Port (defined as Integer) to proxy traffic to since a service can have multiple defined.
                          exclusiveMaximum: true
                          maximum: 65536
                          minimum: 1
                          type: integer
                        protocol:
                          description: Protocol may be used to specify (or override) the protocol used to reach this Service. Values may be tls, h2, h2c. If omitted, protocol-selection falls back on Service annotations.
                          enum:
                          - h2
                          - h2c
                          - tls
                          type: string
                        requestHeadersPolicy:
                          description: The policy for managing request headers during proxying. Rewriting the 'Host' header is not supported.
                          properties:
                            remove:
                              description: Remove specifies a list of HTTP header names to remove.
                              items:
                                type: string
                              type: array
                            set:
                              description: Set specifies a list of HTTP header values that will be set in the HTTP header. If the header does not exist it will be added, otherwise it will be overwritten with the new value.
                              items:
                                description: HeaderValue represents a header name/value pair
                                properties:
                                  name:
                                    description: Name represents a key of a header
                                    minLength: 1
                                    type: string
                                  value:
                                    description: Value represents the value of a header specified by a key
                                    minLength: 1
                                    type: string
                                required:
                                - name
                                - value
                                type: object
                              type: array
                          type: object
                        responseHeadersPolicy:
                          description: The policy for managing response headers during proxying. Rewriting the 'Host' header is not supported.
                          properties:
                            remove:
                              description: Remove specifies a list of HTTP header names to remove.
                              items:
                                type: string
                              type: array
                            set:
                              description: Set specifies a list of HTTP header values that will be set in the HTTP header. If the header does not exist it will be added, otherwise it will be overwritten with the new value.
                              items:
                                description: HeaderValue represents a header name/value pair
                                properties:
                                  name:
                                    description: Name represents a key of a header
                                    minLength: 1
                                    type: string
                                  value:
                                    description: Value represents the value of a header specified by a key
                                    minLength: 1
                                    type: string
                                required:
                                - name
                                - value
                                type: object
                              type: array
                          type: object
                        validation:
                          description: UpstreamValidation defines how to verify the backend service's certificate
                          properties:
                            caSecret:
                              description: Name of the Kubernetes secret be used to validate the certificate presented by the backend
                              type: string
                            subjectName:
                              description: Key which is expected to be present in the 'subjectAltName' of the presented certificate
                              type: string
                          required:
                          - caSecret
                          - subjectName
                          type: object
                        weight:
                          description: Weight defines percentage of traffic to balance traffic
                          format: int64
                          minimum: 0
                          type: integer
                      required:
                      - name
                      - port
                      type: object
                    type: array
                type: object
              virtualhost:
                description: Virtualhost appears at most once. If it is present, the object is considered to be a "root" HTTPProxy.
                properties:
                  authorization:
                    description: This field configures an extension service to perform authorization for this virtual host. Authorization can only be configured on virtual hosts that have TLS enabled. If the TLS configuration requires client certificate /validation, the client certificate is always included in the authentication check request.
                    properties:
                      authPolicy:
                        description: AuthPolicy sets a default authorization policy for client requests. This policy will be used unless overridden by individual routes.
                        properties:
                          context:
                            additionalProperties:
                              type: string
                            description: Context is a set of key/value pairs that are sent to the authentication server in the check request. If a context is provided at an enclosing scope, the entries are merged such that the inner scope overrides matching keys from the outer scope.
                            type: object
                          disabled:
                            description: When true, this field disables client request authentication for the scope of the policy.
                            type: boolean
                        type: object
                      extensionRef:
                        description: ExtensionServiceRef specifies the extension resource that will authorize client requests.
                        properties:
                          apiVersion:
                            description: API version of the referent. If this field is not specified, the default "projectcontour.io/v1alpha1" will be used
                            minLength: 1
                            type: string
                          name:
                            description: "Name of the referent. \n More info: https://kubernetes.io/docs/concepts/overview/working-with-objects/names/#names"
                            minLength: 1
                            type: string
                          namespace:
                            description: "Namespace of the referent. If this field is not specifies, the namespace of the resource that targets the referent will be used. \n More info: https://kubernetes.io/docs/concepts/overview/working-with-objects/namespaces/"
                            minLength: 1
                            type: string
                        type: object
                      failOpen:
                        description: If FailOpen is true, the client request is forwarded to the upstream service even if the authorization server fails to respond. This field should not be set in most cases. It is intended for use only while migrating applications from internal authorization to Contour external authorization.
                        type: boolean
                      responseTimeout:
                        description: ResponseTimeout configures maximum time to wait for a check response from the authorization server. Timeout durations are expressed in the Go [Duration format](https://godoc.org/time#ParseDuration). Valid time units are "ns", "us" (or "µs"), "ms", "s", "m", "h". The string "infinity" is also a valid input and specifies no timeout.
                        pattern: ^(((\d*(\.\d*)?h)|(\d*(\.\d*)?m)|(\d*(\.\d*)?s)|(\d*(\.\d*)?ms)|(\d*(\.\d*)?us)|(\d*(\.\d*)?µs)|(\d*(\.\d*)?ns))+|infinity|infinite)$
                        type: string
                    required:
                    - extensionRef
                    type: object
                  corsPolicy:
                    description: Specifies the cross-origin policy to apply to the VirtualHost.
                    properties:
                      allowCredentials:
                        description: Specifies whether the resource allows credentials.
                        type: boolean
                      allowHeaders:
                        description: AllowHeaders specifies the content for the *access-control-allow-headers* header.
                        items:
                          description: CORSHeaderValue specifies the value of the string headers returned by a cross-domain request.
                          pattern: ^[a-zA-Z0-9!#$%&'*+.^_`|~-]+$
                          type: string
                        type: array
                      allowMethods:
                        description: AllowMethods specifies the content for the *access-control-allow-methods* header.
                        items:
                          description: CORSHeaderValue specifies the value of the string headers returned by a cross-domain request.
                          pattern: ^[a-zA-Z0-9!#$%&'*+.^_`|~-]+$
                          type: string
                        type: array
                      allowOrigin:
                        description: AllowOrigin specifies the origins that will be allowed to do CORS requests. "*" means allow any origin.
                        items:
                          type: string
                        type: array
                      exposeHeaders:
                        description: ExposeHeaders Specifies the content for the *access-control-expose-headers* header.
                        items:
                          description: CORSHeaderValue specifies the value of the string headers returned by a cross-domain request.
                          pattern: ^[a-zA-Z0-9!#$%&'*+.^_`|~-]+$
                          type: string
                        type: array
                      maxAge:
                        description: MaxAge indicates for how long the results of a preflight request can be cached. MaxAge durations are expressed in the Go [Duration format](https://godoc.org/time#ParseDuration). Valid time units are "ns", "us" (or "µs"), "ms", "s", "m", "h". Only positive values are allowed while 0 disables the cache requiring a preflight OPTIONS check for all cross-origin requests.
                        type: string
                    required:
                    - allowMethods
                    - allowOrigin
                    type: object
                  fqdn:
                    description: The fully qualified domain name of the root of the ingress tree all leaves of the DAG rooted at this object relate to the fqdn.
                    type: string
                  tls:
                    description: If present the fields describes TLS properties of the virtual host. The SNI names that will be matched on are described in fqdn, the tls.secretName secret must contain a certificate that itself contains a name that matches the FQDN.
                    properties:
                      clientValidation:
                        description: "ClientValidation defines how to verify the client certificate when an external client establishes a TLS connection to Envoy. \n This setting: \n 1. Enables TLS client certificate validation. 2. Requires clients to present a TLS certificate (i.e. not optional validation). 3. Specifies how the client certificate will be validated."
                        properties:
                          caSecret:
                            description: Name of a Kubernetes secret that contains a CA certificate bundle. The client certificate must validate against the certificates in the bundle.
                            minLength: 1
                            type: string
                        required:
                        - caSecret
                        type: object
                      enableFallbackCertificate:
                        description: EnableFallbackCertificate defines if the vhost should allow a default certificate to be applied which handles all requests which don't match the SNI defined in this vhost.
                        type: boolean
                      minimumProtocolVersion:
                        description: Minimum TLS version this vhost should negotiate
                        type: string
                      passthrough:
                        description: Passthrough defines whether the encrypted TLS handshake will be passed through to the backing cluster. Either Passthrough or SecretName must be specified, but not both.
                        type: boolean
                      secretName:
                        description: SecretName is the name of a TLS secret in the current namespace. Either SecretName or Passthrough must be specified, but not both. If specified, the named secret must contain a matching certificate for the virtual host's FQDN.
                        type: string
                    type: object
                required:
                - fqdn
                type: object
            type: object
          status:
            description: Status is a container for computed information about the HTTPProxy.
            properties:
              conditions:
                description: "Conditions contains information about the current status of the HTTPProxy, in an upstream-friendly container. \n Contour will update a single condition, `Valid`, that is in normal-true polarity. That is, when `currentStatus` is `valid`, the `Valid` condition will be `status: true`, and vice versa. \n Contour will leave untouched any other Conditions set in this block, in case some other controller wants to add a Condition. \n If you are another controller owner and wish to add a condition, you *should* namespace your condition with a label, like `controller.domain.com/ConditionName`."
                items:
                  description: "DetailedCondition is an extension of the normal Kubernetes conditions, with two extra fields to hold sub-conditions, which provide more detailed reasons for the state (True or False) of the condition. \n `errors` holds information about sub-conditions which are fatal to that condition and render its state False. \n `warnings` holds information about sub-conditions which are not fatal to that condition and do not force the state to be False. \n Remember that Conditions have a type, a status, and a reason. \n The type is the type of the condition, the most important one in this CRD set is `Valid`. `Valid` is a positive-polarity condition: when it is `status: true` there are no problems. \n In more detail, `status: true` means that the object is has been ingested into Contour with no errors. `warnings` may still be present, and will be indicated in the Reason field. There must be zero entries in the `errors` slice in this case. \n `Valid`, `status: false` means that the object has had one or more fatal errors during processing into Contour.  The details of the errors will be present under the `errors` field. There must be at least one error in the `errors` slice if `status` is `false`. \n For DetailedConditions of types other than `Valid`, the Condition must be in the negative polarity. When they have `status` `true`, there is an error. There must be at least one entry in the `errors` Subcondition slice. When they have `status` `false`, there are no serious errors, and there must be zero entries in the `errors` slice. In either case, there may be entries in the `warnings` slice. \n Regardless of the polarity, the `reason` and `message` fields must be updated with either the detail of the reason (if there is one and only one entry in total across both the `errors` and `warnings` slices), or `MultipleReasons` if there is more than one entry."
                  properties:
                    errors:
                      description: "Errors contains a slice of relevant error subconditions for this object. \n Subconditions are expected to appear when relevant (when there is a error), and disappear when not relevant. An empty slice here indicates no errors."
                      items:
                        description: "SubCondition is a Condition-like type intended for use as a subcondition inside a DetailedCondition. \n It contains a subset of the Condition fields. \n It is intended for warnings and errors, so `type` names should use abnormal-true polarity, that is, they should be of the form \"ErrorPresent: true\". \n The expected lifecycle for these errors is that they should only be present when the error or warning is, and should be removed when they are not relevant."
                        properties:
                          message:
                            description: "Message is a human readable message indicating details about the transition. \n This may be an empty string."
                            maxLength: 32768
                            type: string
                          reason:
                            description: "Reason contains a programmatic identifier indicating the reason for the condition's last transition. Producers of specific condition types may define expected values and meanings for this field, and whether the values are considered a guaranteed API. \n The value should be a CamelCase string. \n This field may not be empty."
                            maxLength: 1024
                            minLength: 1
                            pattern: ^[A-Za-z]([A-Za-z0-9_,:]*[A-Za-z0-9_])?$
                            type: string
                          status:
                            description: Status of the condition, one of True, False, Unknown.
                            enum:
                            - "True"
                            - "False"
                            - Unknown
                            type: string
                          type:
                            description: "Type of condition in `CamelCase` or in `foo.example.com/CamelCase`. \n This must be in abnormal-true polarity, that is, `ErrorFound` or `controller.io/ErrorFound`. \n The regex it matches is (dns1123SubdomainFmt/)?(qualifiedNameFmt)"
                            maxLength: 316
                            pattern: ^([a-z0-9]([-a-z0-9]*[a-z0-9])?(\.[a-z0-9]([-a-z0-9]*[a-z0-9])?)*/)?(([A-Za-z0-9][-A-Za-z0-9_.]*)?[A-Za-z0-9])$
                            type: string
                        required:
                        - message
                        - reason
                        - status
                        - type
                        type: object
                      type: array
                    lastTransitionTime:
                      description: lastTransitionTime is the last time the condition transitioned from one status to another. This should be when the underlying condition changed.  If that is not known, then using the time when the API field changed is acceptable.
                      format: date-time
                      type: string
                    message:
                      description: message is a human readable message indicating details about the transition. This may be an empty string.
                      maxLength: 32768
                      type: string
                    observedGeneration:
                      description: observedGeneration represents the .metadata.generation that the condition was set based upon. For instance, if .metadata.generation is currently 12, but the .status.conditions[x].observedGeneration is 9, the condition is out of date with respect to the current state of the instance.
                      format: int64
                      minimum: 0
                      type: integer
                    reason:
                      description: reason contains a programmatic identifier indicating the reason for the condition's last transition. Producers of specific condition types may define expected values and meanings for this field, and whether the values are considered a guaranteed API. The value should be a CamelCase string. This field may not be empty.
                      maxLength: 1024
                      minLength: 1
                      pattern: ^[A-Za-z]([A-Za-z0-9_,:]*[A-Za-z0-9_])?$
                      type: string
                    status:
                      description: status of the condition, one of True, False, Unknown.
                      enum:
                      - "True"
                      - "False"
                      - Unknown
                      type: string
                    type:
                      description: type of condition in CamelCase or in foo.example.com/CamelCase. --- Many .condition.type values are consistent across resources like Available, but because arbitrary conditions can be useful (see .node.status.conditions), the ability to deconflict is important. The regex it matches is (dns1123SubdomainFmt/)?(qualifiedNameFmt)
                      maxLength: 316
                      pattern: ^([a-z0-9]([-a-z0-9]*[a-z0-9])?(\.[a-z0-9]([-a-z0-9]*[a-z0-9])?)*/)?(([A-Za-z0-9][-A-Za-z0-9_.]*)?[A-Za-z0-9])$
                      type: string
                    warnings:
                      description: "Warnings contains a slice of relevant warning subconditions for this object. \n Subconditions are expected to appear when relevant (when there is a warning), and disappear when not relevant. An empty slice here indicates no warnings."
                      items:
                        description: "SubCondition is a Condition-like type intended for use as a subcondition inside a DetailedCondition. \n It contains a subset of the Condition fields. \n It is intended for warnings and errors, so `type` names should use abnormal-true polarity, that is, they should be of the form \"ErrorPresent: true\". \n The expected lifecycle for these errors is that they should only be present when the error or warning is, and should be removed when they are not relevant."
                        properties:
                          message:
                            description: "Message is a human readable message indicating details about the transition. \n This may be an empty string."
                            maxLength: 32768
                            type: string
                          reason:
                            description: "Reason contains a programmatic identifier indicating the reason for the condition's last transition. Producers of specific condition types may define expected values and meanings for this field, and whether the values are considered a guaranteed API. \n The value should be a CamelCase string. \n This field may not be empty."
                            maxLength: 1024
                            minLength: 1
                            pattern: ^[A-Za-z]([A-Za-z0-9_,:]*[A-Za-z0-9_])?$
                            type: string
                          status:
                            description: Status of the condition, one of True, False, Unknown.
                            enum:
                            - "True"
                            - "False"
                            - Unknown
                            type: string
                          type:
                            description: "Type of condition in `CamelCase` or in `foo.example.com/CamelCase`. \n This must be in abnormal-true polarity, that is, `ErrorFound` or `controller.io/ErrorFound`. \n The regex it matches is (dns1123SubdomainFmt/)?(qualifiedNameFmt)"
                            maxLength: 316
                            pattern: ^([a-z0-9]([-a-z0-9]*[a-z0-9])?(\.[a-z0-9]([-a-z0-9]*[a-z0-9])?)*/)?(([A-Za-z0-9][-A-Za-z0-9_.]*)?[A-Za-z0-9])$
                            type: string
                        required:
                        - message
                        - reason
                        - status
                        - type
                        type: object
                      type: array
                  required:
                  - lastTransitionTime
                  - message
                  - reason
                  - status
                  - type
                  type: object
                type: array
                x-kubernetes-list-map-keys:
                - type
                x-kubernetes-list-type: map
              currentStatus:
                type: string
              description:
                type: string
              loadBalancer:
                description: LoadBalancer contains the current status of the load balancer.
                properties:
                  ingress:
                    description: Ingress is a list containing ingress points for the load-balancer. Traffic intended for the service should be sent to these ingress points.
                    items:
                      description: 'LoadBalancerIngress represents the status of a load-balancer ingress point: traffic intended for the service should be sent to an ingress point.'
                      properties:
                        hostname:
                          description: Hostname is set for load-balancer ingress points that are DNS based (typically AWS load-balancers)
                          type: string
                        ip:
                          description: IP is set for load-balancer ingress points that are IP based (typically GCE or OpenStack load-balancers)
                          type: string
                      type: object
                    type: array
                type: object
            type: object
        required:
        - metadata
        - spec
        type: object
    served: true
    storage: true
    subresources:
      status: {}
status:
  acceptedNames:
    kind: ""
    plural: ""
  conditions: []
  storedVersions: []
---
# Source: flyte/charts/contour/templates/00-crds.yaml
apiVersion: apiextensions.k8s.io/v1
kind: CustomResourceDefinition
metadata:
  annotations:
    controller-gen.kubebuilder.io/version: v0.2.9
  creationTimestamp: null
  name: tlscertificatedelegations.projectcontour.io
spec:
  preserveUnknownFields: false
  group: projectcontour.io
  names:
    kind: TLSCertificateDelegation
    listKind: TLSCertificateDelegationList
    plural: tlscertificatedelegations
    shortNames:
    - tlscerts
    singular: tlscertificatedelegation
  scope: Namespaced
  versions:
  - name: v1
    schema:
      openAPIV3Schema:
        description: TLSCertificateDelegation is an TLS Certificate Delegation CRD specification. See design/tls-certificate-delegation.md for details.
        properties:
          apiVersion:
            description: 'APIVersion defines the versioned schema of this representation of an object. Servers should convert recognized schemas to the latest internal value, and may reject unrecognized values. More info: https://git.k8s.io/community/contributors/devel/sig-architecture/api-conventions.md#resources'
            type: string
          kind:
            description: 'Kind is a string value representing the REST resource this object represents. Servers may infer this from the endpoint the client submits requests to. Cannot be updated. In CamelCase. More info: https://git.k8s.io/community/contributors/devel/sig-architecture/api-conventions.md#types-kinds'
            type: string
          metadata:
            type: object
          spec:
            description: TLSCertificateDelegationSpec defines the spec of the CRD
            properties:
              delegations:
                items:
                  description: CertificateDelegation maps the authority to reference a secret in the current namespace to a set of namespaces.
                  properties:
                    secretName:
                      description: required, the name of a secret in the current namespace.
                      type: string
                    targetNamespaces:
                      description: required, the namespaces the authority to reference the the secret will be delegated to. If TargetNamespaces is nil or empty, the CertificateDelegation' is ignored. If the TargetNamespace list contains the character, "*" the secret will be delegated to all namespaces.
                      items:
                        type: string
                      type: array
                  required:
                  - secretName
                  - targetNamespaces
                  type: object
                type: array
            required:
            - delegations
            type: object
          status:
            description: TLSCertificateDelegationStatus allows for the status of the delegation to be presented to the user.
            properties:
              conditions:
                description: "Conditions contains information about the current status of the HTTPProxy, in an upstream-friendly container. \n Contour will update a single condition, `Valid`, that is in normal-true polarity. That is, when `currentStatus` is `valid`, the `Valid` condition will be `status: true`, and vice versa. \n Contour will leave untouched any other Conditions set in this block, in case some other controller wants to add a Condition. \n If you are another controller owner and wish to add a condition, you *should* namespace your condition with a label, like `controller.domain.com\\ConditionName`."
                items:
                  description: "DetailedCondition is an extension of the normal Kubernetes conditions, with two extra fields to hold sub-conditions, which provide more detailed reasons for the state (True or False) of the condition. \n `errors` holds information about sub-conditions which are fatal to that condition and render its state False. \n `warnings` holds information about sub-conditions which are not fatal to that condition and do not force the state to be False. \n Remember that Conditions have a type, a status, and a reason. \n The type is the type of the condition, the most important one in this CRD set is `Valid`. `Valid` is a positive-polarity condition: when it is `status: true` there are no problems. \n In more detail, `status: true` means that the object is has been ingested into Contour with no errors. `warnings` may still be present, and will be indicated in the Reason field. There must be zero entries in the `errors` slice in this case. \n `Valid`, `status: false` means that the object has had one or more fatal errors during processing into Contour.  The details of the errors will be present under the `errors` field. There must be at least one error in the `errors` slice if `status` is `false`. \n For DetailedConditions of types other than `Valid`, the Condition must be in the negative polarity. When they have `status` `true`, there is an error. There must be at least one entry in the `errors` Subcondition slice. When they have `status` `false`, there are no serious errors, and there must be zero entries in the `errors` slice. In either case, there may be entries in the `warnings` slice. \n Regardless of the polarity, the `reason` and `message` fields must be updated with either the detail of the reason (if there is one and only one entry in total across both the `errors` and `warnings` slices), or `MultipleReasons` if there is more than one entry."
                  properties:
                    errors:
                      description: "Errors contains a slice of relevant error subconditions for this object. \n Subconditions are expected to appear when relevant (when there is a error), and disappear when not relevant. An empty slice here indicates no errors."
                      items:
                        description: "SubCondition is a Condition-like type intended for use as a subcondition inside a DetailedCondition. \n It contains a subset of the Condition fields. \n It is intended for warnings and errors, so `type` names should use abnormal-true polarity, that is, they should be of the form \"ErrorPresent: true\". \n The expected lifecycle for these errors is that they should only be present when the error or warning is, and should be removed when they are not relevant."
                        properties:
                          message:
                            description: "Message is a human readable message indicating details about the transition. \n This may be an empty string."
                            maxLength: 32768
                            type: string
                          reason:
                            description: "Reason contains a programmatic identifier indicating the reason for the condition's last transition. Producers of specific condition types may define expected values and meanings for this field, and whether the values are considered a guaranteed API. \n The value should be a CamelCase string. \n This field may not be empty."
                            maxLength: 1024
                            minLength: 1
                            pattern: ^[A-Za-z]([A-Za-z0-9_,:]*[A-Za-z0-9_])?$
                            type: string
                          status:
                            description: Status of the condition, one of True, False, Unknown.
                            enum:
                            - "True"
                            - "False"
                            - Unknown
                            type: string
                          type:
                            description: "Type of condition in `CamelCase` or in `foo.example.com/CamelCase`. \n This must be in abnormal-true polarity, that is, `ErrorFound` or `controller.io/ErrorFound`. \n The regex it matches is (dns1123SubdomainFmt/)?(qualifiedNameFmt)"
                            maxLength: 316
                            pattern: ^([a-z0-9]([-a-z0-9]*[a-z0-9])?(\.[a-z0-9]([-a-z0-9]*[a-z0-9])?)*/)?(([A-Za-z0-9][-A-Za-z0-9_.]*)?[A-Za-z0-9])$
                            type: string
                        required:
                        - message
                        - reason
                        - status
                        - type
                        type: object
                      type: array
                    lastTransitionTime:
                      description: lastTransitionTime is the last time the condition transitioned from one status to another. This should be when the underlying condition changed.  If that is not known, then using the time when the API field changed is acceptable.
                      format: date-time
                      type: string
                    message:
                      description: message is a human readable message indicating details about the transition. This may be an empty string.
                      maxLength: 32768
                      type: string
                    observedGeneration:
                      description: observedGeneration represents the .metadata.generation that the condition was set based upon. For instance, if .metadata.generation is currently 12, but the .status.conditions[x].observedGeneration is 9, the condition is out of date with respect to the current state of the instance.
                      format: int64
                      minimum: 0
                      type: integer
                    reason:
                      description: reason contains a programmatic identifier indicating the reason for the condition's last transition. Producers of specific condition types may define expected values and meanings for this field, and whether the values are considered a guaranteed API. The value should be a CamelCase string. This field may not be empty.
                      maxLength: 1024
                      minLength: 1
                      pattern: ^[A-Za-z]([A-Za-z0-9_,:]*[A-Za-z0-9_])?$
                      type: string
                    status:
                      description: status of the condition, one of True, False, Unknown.
                      enum:
                      - "True"
                      - "False"
                      - Unknown
                      type: string
                    type:
                      description: type of condition in CamelCase or in foo.example.com/CamelCase. --- Many .condition.type values are consistent across resources like Available, but because arbitrary conditions can be useful (see .node.status.conditions), the ability to deconflict is important. The regex it matches is (dns1123SubdomainFmt/)?(qualifiedNameFmt)
                      maxLength: 316
                      pattern: ^([a-z0-9]([-a-z0-9]*[a-z0-9])?(\.[a-z0-9]([-a-z0-9]*[a-z0-9])?)*/)?(([A-Za-z0-9][-A-Za-z0-9_.]*)?[A-Za-z0-9])$
                      type: string
                    warnings:
                      description: "Warnings contains a slice of relevant warning subconditions for this object. \n Subconditions are expected to appear when relevant (when there is a warning), and disappear when not relevant. An empty slice here indicates no warnings."
                      items:
                        description: "SubCondition is a Condition-like type intended for use as a subcondition inside a DetailedCondition. \n It contains a subset of the Condition fields. \n It is intended for warnings and errors, so `type` names should use abnormal-true polarity, that is, they should be of the form \"ErrorPresent: true\". \n The expected lifecycle for these errors is that they should only be present when the error or warning is, and should be removed when they are not relevant."
                        properties:
                          message:
                            description: "Message is a human readable message indicating details about the transition. \n This may be an empty string."
                            maxLength: 32768
                            type: string
                          reason:
                            description: "Reason contains a programmatic identifier indicating the reason for the condition's last transition. Producers of specific condition types may define expected values and meanings for this field, and whether the values are considered a guaranteed API. \n The value should be a CamelCase string. \n This field may not be empty."
                            maxLength: 1024
                            minLength: 1
                            pattern: ^[A-Za-z]([A-Za-z0-9_,:]*[A-Za-z0-9_])?$
                            type: string
                          status:
                            description: Status of the condition, one of True, False, Unknown.
                            enum:
                            - "True"
                            - "False"
                            - Unknown
                            type: string
                          type:
                            description: "Type of condition in `CamelCase` or in `foo.example.com/CamelCase`. \n This must be in abnormal-true polarity, that is, `ErrorFound` or `controller.io/ErrorFound`. \n The regex it matches is (dns1123SubdomainFmt/)?(qualifiedNameFmt)"
                            maxLength: 316
                            pattern: ^([a-z0-9]([-a-z0-9]*[a-z0-9])?(\.[a-z0-9]([-a-z0-9]*[a-z0-9])?)*/)?(([A-Za-z0-9][-A-Za-z0-9_.]*)?[A-Za-z0-9])$
                            type: string
                        required:
                        - message
                        - reason
                        - status
                        - type
                        type: object
                      type: array
                  required:
                  - lastTransitionTime
                  - message
                  - reason
                  - status
                  - type
                  type: object
                type: array
                x-kubernetes-list-map-keys:
                - type
                x-kubernetes-list-type: map
            type: object
        required:
        - metadata
        - spec
        type: object
    served: true
    storage: true
    subresources:
      status: {}
status:
  acceptedNames:
    kind: ""
    plural: ""
  conditions: []
  storedVersions: []
---
# Source: flyte/templates/propeller/crds/flyteworkflow.yaml
apiVersion: apiextensions.k8s.io/v1beta1
kind: CustomResourceDefinition
metadata:
  name: flyteworkflows.flyte.lyft.com
spec:
  group: flyte.lyft.com
  names:
    kind: FlyteWorkflow
    plural: flyteworkflows
    shortNames:
    - fly
    singular: flyteworkflow
  scope: Namespaced
  version: v1alpha1
---
# Source: flyte/charts/contour/templates/contour/rbac.yaml
apiVersion: rbac.authorization.k8s.io/v1
kind: ClusterRole
metadata:
  name: flyte-contour-contour
  labels:
    app.kubernetes.io/name: contour
    helm.sh/chart: contour-4.1.2
    app.kubernetes.io/instance: flyte
    app.kubernetes.io/managed-by: Helm
rules:
  - apiGroups:
      - ""
    resources:
      - configmaps
    verbs:
      - create
      - get
      - update
  - apiGroups:
      - ""
    resources:
      - endpoints
    verbs:
      - get
      - list
      - watch
  - apiGroups:
      - ""
    resources:
      - secrets
    verbs:
      - get
      - list
      - watch
  - apiGroups:
      - ""
    resources:
      - services
    verbs:
      - get
      - list
      - watch
  - apiGroups:
      - apiextensions.k8s.io
    resources:
      - customresourcedefinitions
    verbs:
      - list
  - apiGroups:
      - networking.k8s.io
    resources:
      - gatewayclasses
      - gateways
      - httproutes
      - tcproutes
    verbs:
      - get
      - list
      - watch
  - apiGroups:
      - networking.k8s.io
    resources:
      - ingresses
    verbs:
      - get
      - list
      - watch
  - apiGroups:
      - networking.k8s.io
    resources:
      - ingresses/status
    verbs:
      - create
      - get
      - update
  - apiGroups:
      - projectcontour.io
    resources:
      - extensionservices
    verbs:
      - get
      - list
      - watch
  - apiGroups:
      - projectcontour.io
    resources:
      - extensionservices/status
    verbs:
      - create
      - get
      - update
  - apiGroups:
      - projectcontour.io
    resources:
      - httpproxies
      - tlscertificatedelegations
    verbs:
      - get
      - list
      - watch
  - apiGroups:
      - projectcontour.io
    resources:
      - httpproxies/status
    verbs:
      - create
      - get
      - update
---
# Source: flyte/charts/kubernetes-dashboard/templates/clusterrole-metrics.yaml
# Copyright 2017 The Kubernetes Authors.
#
# Licensed under the Apache License, Version 2.0 (the "License");
# you may not use this file except in compliance with the License.
# You may obtain a copy of the License at
#
#     http://www.apache.org/licenses/LICENSE-2.0
#
# Unless required by applicable law or agreed to in writing, software
# distributed under the License is distributed on an "AS IS" BASIS,
# WITHOUT WARRANTIES OR CONDITIONS OF ANY KIND, either express or implied.
# See the License for the specific language governing permissions and
# limitations under the License.

kind: ClusterRole
apiVersion: rbac.authorization.k8s.io/v1
metadata:
  name: "flyte-kubernetes-dashboard-metrics"
  labels:
    app.kubernetes.io/name: kubernetes-dashboard
    helm.sh/chart: kubernetes-dashboard-4.0.2
    app.kubernetes.io/instance: flyte
    app.kubernetes.io/version: "2.2.0"
    app.kubernetes.io/managed-by: Helm
rules:
  # Allow Metrics Scraper to get metrics from the Metrics server
  - apiGroups: ["metrics.k8s.io"]
    resources: ["pods", "nodes"]
    verbs: ["get", "list", "watch"]
---
# Source: flyte/charts/sparkoperator/templates/rbac.yaml
apiVersion: rbac.authorization.k8s.io/v1
kind: ClusterRole
metadata:
  name: flyte-sparkoperator
  labels:
    helm.sh/chart: sparkoperator-1.0.6
    app.kubernetes.io/name: sparkoperator
    app.kubernetes.io/instance: flyte
    app.kubernetes.io/version: "v1beta2-1.2.0-3.0.0"
    app.kubernetes.io/managed-by: Helm
rules:
- apiGroups:
  - ""
  resources:
  - pods
  verbs:
  - "*"
- apiGroups:
  - ""
  resources:
  - services
  - configmaps
  - secrets
  verbs:
  - create
  - get
  - delete
  - update
- apiGroups:
  - extensions
  - networking.k8s.io
  resources:
  - ingresses
  verbs:
  - create
  - get
  - delete
- apiGroups:
  - ""
  resources:
  - nodes
  verbs:
  - get
- apiGroups:
  - ""
  resources:
  - events
  verbs:
  - create
  - update
  - patch
- apiGroups:
  - ""
  resources:
  - resourcequotas
  verbs:
  - get
  - list
  - watch
- apiGroups:
  - apiextensions.k8s.io
  resources:
  - customresourcedefinitions
  verbs:
  - create
  - get
  - update
  - delete
- apiGroups:
  - admissionregistration.k8s.io
  resources:
  - mutatingwebhookconfigurations
  - validatingwebhookconfigurations
  verbs:
  - create
  - get
  - update
  - delete
- apiGroups:
  - sparkoperator.k8s.io
  resources:
  - sparkapplications
  - sparkapplications/status
  - scheduledsparkapplications
  - scheduledsparkapplications/status
  verbs:
  - "*"
---
# Source: flyte/templates/admin/rbac.yaml
apiVersion: rbac.authorization.k8s.io/v1
kind: ClusterRole
metadata:
  name: flyteadmin
  labels: 
    app.kubernetes.io/name: flyteadmin
    app.kubernetes.io/instance: flyte
    helm.sh/chart: flyte-v0.1.10
    app.kubernetes.io/managed-by: Helm
rules:
- apiGroups:
  - ""
  - flyte.lyft.com
  - rbac.authorization.k8s.io
  resources:
  - configmaps
  - flyteworkflows
  - namespaces
  - pods
  - resourcequotas
  - roles
  - rolebindings
  - secrets
  - services
  - serviceaccounts
  - spark-role
  verbs:
  - '*'
---
# Source: flyte/templates/propeller/rbac.yaml
apiVersion: rbac.authorization.k8s.io/v1
kind: ClusterRole
metadata:
  name: flytepropeller
  labels: 
    app.kubernetes.io/name: flytepropeller
    app.kubernetes.io/instance: flyte
    helm.sh/chart: flyte-v0.1.10
    app.kubernetes.io/managed-by: Helm
rules:
# Allow RO access to PODS
- apiGroups:
  - ""
  resources:
  - pods
  verbs:
  - get
  - list
  - watch
# Allow Event recording access
- apiGroups:
  - ""
  resources:
  - events
  verbs:
  - create
  - update
  - delete
  - patch
# Allow Access All plugin objects
- apiGroups:
  - '*'
  resources:
  - '*'
  verbs:
  - get
  - list
  - watch
  - create
  - update
  - delete
  - patch
# Allow Access to CRD
- apiGroups:
  - apiextensions.k8s.io
  resources:
  - customresourcedefinitions
  verbs:
  - get
  - list
  - watch
  - create
  - delete
  - update
# Allow Access to all resources under flyte.lyft.com
- apiGroups:
  - flyte.lyft.com
  resources:
  - flyteworkflows
  - flyteworkflows/finalizers
  verbs:
  - get
  - list
  - watch
  - create
  - update
  - delete
  - patch
  - post
  - deletecollection
---
# Source: flyte/templates/propeller/webhook.yaml
# Create a ClusterRole for the webhook
# https://kubernetes.io/docs/admin/authorization/rbac/
kind: ClusterRole
apiVersion: rbac.authorization.k8s.io/v1
metadata:
  name: flyte-pod-webhook
  namespace: flyte
rules:
  - apiGroups:
      - "*"
    resources:
      - mutatingwebhookconfigurations
      - secrets
      - pods
    verbs:
      - get
      - create
      - update
      - patch
---
# Source: flyte/charts/contour/templates/contour/rbac.yaml
apiVersion: rbac.authorization.k8s.io/v1
kind: ClusterRoleBinding
metadata:
  name: flyte-contour-contour
  labels:
    app.kubernetes.io/name: contour
    helm.sh/chart: contour-4.1.2
    app.kubernetes.io/instance: flyte
    app.kubernetes.io/managed-by: Helm
roleRef:
  apiGroup: rbac.authorization.k8s.io
  kind: ClusterRole
  name: flyte-contour-contour
subjects:
  - kind: ServiceAccount
    name: flyte-contour-contour
    namespace: flyte
---
# Source: flyte/charts/kubernetes-dashboard/templates/clusterrolebinding-metrics.yaml
# Copyright 2017 The Kubernetes Authors.
#
# Licensed under the Apache License, Version 2.0 (the "License");
# you may not use this file except in compliance with the License.
# You may obtain a copy of the License at
#
#     http://www.apache.org/licenses/LICENSE-2.0
#
# Unless required by applicable law or agreed to in writing, software
# distributed under the License is distributed on an "AS IS" BASIS,
# WITHOUT WARRANTIES OR CONDITIONS OF ANY KIND, either express or implied.
# See the License for the specific language governing permissions and
# limitations under the License.

apiVersion: rbac.authorization.k8s.io/v1
kind: ClusterRoleBinding
metadata:
  name: "flyte-kubernetes-dashboard-metrics"
  labels:
    app.kubernetes.io/name: kubernetes-dashboard
    helm.sh/chart: kubernetes-dashboard-4.0.2
    app.kubernetes.io/instance: flyte
    app.kubernetes.io/version: "2.2.0"
    app.kubernetes.io/managed-by: Helm
roleRef:
  apiGroup: rbac.authorization.k8s.io
  kind: ClusterRole
  name: flyte-kubernetes-dashboard-metrics
subjects:
  - kind: ServiceAccount
    name: flyte-kubernetes-dashboard
    namespace: flyte
---
# Source: flyte/charts/sparkoperator/templates/rbac.yaml
apiVersion: rbac.authorization.k8s.io/v1
kind: ClusterRoleBinding
metadata:
  name: flyte-sparkoperator
  labels:
    helm.sh/chart: sparkoperator-1.0.6
    app.kubernetes.io/name: sparkoperator
    app.kubernetes.io/instance: flyte
    app.kubernetes.io/version: "v1beta2-1.2.0-3.0.0"
    app.kubernetes.io/managed-by: Helm
subjects:
  - kind: ServiceAccount
    name: flyte-sparkoperator
    namespace: flyte
roleRef:
  kind: ClusterRole
  name: flyte-sparkoperator
  apiGroup: rbac.authorization.k8s.io
---
# Source: flyte/templates/admin/rbac.yaml
apiVersion: rbac.authorization.k8s.io/v1beta1
kind: ClusterRoleBinding
metadata:
  name: flyteadmin-binding
  labels: 
    app.kubernetes.io/name: flyteadmin
    app.kubernetes.io/instance: flyte
    helm.sh/chart: flyte-v0.1.10
    app.kubernetes.io/managed-by: Helm
roleRef:
  apiGroup: rbac.authorization.k8s.io
  kind: ClusterRole
  name: flyteadmin
subjects:
- kind: ServiceAccount
  name: flyteadmin
  namespace: flyte
---
# Source: flyte/templates/propeller/rbac.yaml
apiVersion: rbac.authorization.k8s.io/v1beta1
kind: ClusterRoleBinding
metadata:
  name: flytepropeller
  labels: 
    app.kubernetes.io/name: flytepropeller
    app.kubernetes.io/instance: flyte
    helm.sh/chart: flyte-v0.1.10
    app.kubernetes.io/managed-by: Helm
roleRef:
  apiGroup: rbac.authorization.k8s.io
  kind: ClusterRole
  name: flytepropeller
subjects:
- kind: ServiceAccount
  name: flytepropeller
  namespace: flyte
---
# Source: flyte/templates/propeller/webhook.yaml
# Create a binding from Role -> ServiceAccount
kind: ClusterRoleBinding
apiVersion: rbac.authorization.k8s.io/v1
metadata:
  name: flyte-pod-webhook
  namespace: flyte
roleRef:
  apiGroup: rbac.authorization.k8s.io
  kind: ClusterRole
  name: flyte-pod-webhook
subjects:
  - kind: ServiceAccount
    name: flyte-pod-webhook
    namespace: flyte
---
# Source: flyte/charts/kubernetes-dashboard/templates/role.yaml
# Copyright 2017 The Kubernetes Authors.
#
# Licensed under the Apache License, Version 2.0 (the "License");
# you may not use this file except in compliance with the License.
# You may obtain a copy of the License at
#
#     http://www.apache.org/licenses/LICENSE-2.0
#
# Unless required by applicable law or agreed to in writing, software
# distributed under the License is distributed on an "AS IS" BASIS,
# WITHOUT WARRANTIES OR CONDITIONS OF ANY KIND, either express or implied.
# See the License for the specific language governing permissions and
# limitations under the License.

apiVersion: rbac.authorization.k8s.io/v1
kind: Role
metadata:
  name: flyte-kubernetes-dashboard
  labels:
    app.kubernetes.io/name: kubernetes-dashboard
    helm.sh/chart: kubernetes-dashboard-4.0.2
    app.kubernetes.io/instance: flyte
    app.kubernetes.io/version: "2.2.0"
    app.kubernetes.io/managed-by: Helm
rules:
    # Allow Dashboard to get, update and delete Dashboard exclusive secrets.
  - apiGroups: [""]
    resources: ["secrets"]
    resourceNames: ["kubernetes-dashboard-key-holder", "kubernetes-dashboard-certs", "kubernetes-dashboard-csrf"]
    verbs: ["get", "update", "delete"]
    # Allow Dashboard to get and update 'kubernetes-dashboard-settings' config map.
  - apiGroups: [""]
    resources: ["configmaps"]
    resourceNames: ["kubernetes-dashboard-settings"]
    verbs: ["get", "update"]
    # Allow Dashboard to get metrics.
  - apiGroups: [""]
    resources: ["services"]
    resourceNames: ["heapster", "dashboard-metrics-scraper"]
    verbs: ["proxy"]
  - apiGroups: [""]
    resources: ["services/proxy"]
    resourceNames: ["heapster", "http:heapster:", "https:heapster:", "dashboard-metrics-scraper", "http:dashboard-metrics-scraper"]
    verbs: ["get"]
---
# Source: flyte/charts/sparkoperator/templates/spark-rbac.yaml
apiVersion: rbac.authorization.k8s.io/v1
kind: Role
metadata:
  name: spark-role
  namespace: flyte
  labels:
    helm.sh/chart: sparkoperator-1.0.6
    app.kubernetes.io/name: sparkoperator
    app.kubernetes.io/instance: flyte
    app.kubernetes.io/version: "v1beta2-1.2.0-3.0.0"
    app.kubernetes.io/managed-by: Helm
rules:
- apiGroups:
  - ""
  resources:
  - pods
  verbs:
  - "*"
- apiGroups:
  - ""
  resources:
  - services
  verbs:
  - "*"
---
# Source: flyte/charts/kubernetes-dashboard/templates/rolebinding.yaml
# Copyright 2017 The Kubernetes Authors.
#
# Licensed under the Apache License, Version 2.0 (the "License");
# you may not use this file except in compliance with the License.
# You may obtain a copy of the License at
#
#     http://www.apache.org/licenses/LICENSE-2.0
#
# Unless required by applicable law or agreed to in writing, software
# distributed under the License is distributed on an "AS IS" BASIS,
# WITHOUT WARRANTIES OR CONDITIONS OF ANY KIND, either express or implied.
# See the License for the specific language governing permissions and
# limitations under the License.

apiVersion: rbac.authorization.k8s.io/v1
kind: RoleBinding
metadata:
  name: flyte-kubernetes-dashboard
  labels:
    app.kubernetes.io/name: kubernetes-dashboard
    helm.sh/chart: kubernetes-dashboard-4.0.2
    app.kubernetes.io/instance: flyte
    app.kubernetes.io/version: "2.2.0"
    app.kubernetes.io/managed-by: Helm
roleRef:
  apiGroup: rbac.authorization.k8s.io
  kind: Role
  name: flyte-kubernetes-dashboard
subjects:
  - kind: ServiceAccount
    name: flyte-kubernetes-dashboard
    namespace: flyte
---
# Source: flyte/charts/sparkoperator/templates/spark-rbac.yaml
apiVersion: rbac.authorization.k8s.io/v1
kind: RoleBinding
metadata:
  name: spark
  namespace: flyte
  labels:
    helm.sh/chart: sparkoperator-1.0.6
    app.kubernetes.io/name: sparkoperator
    app.kubernetes.io/instance: flyte
    app.kubernetes.io/version: "v1beta2-1.2.0-3.0.0"
    app.kubernetes.io/managed-by: Helm
subjects:
- kind: ServiceAccount
  name: flyte-spark
  namespace: flyte
roleRef:
  kind: Role
  name: spark-role
  apiGroup: rbac.authorization.k8s.io
---
# Source: flyte/charts/contour/templates/contour/service.yaml
apiVersion: v1
kind: Service
metadata:
  name: flyte-contour
  namespace: flyte
  labels:
    app.kubernetes.io/name: contour
    helm.sh/chart: contour-4.1.2
    app.kubernetes.io/instance: flyte
    app.kubernetes.io/managed-by: Helm
    app.kubernetes.io/component: contour
spec:
  ports:
    - port: 8001
      name: xds
      protocol: TCP
      targetPort: 8001
  selector:
    app.kubernetes.io/name: contour
    app.kubernetes.io/instance: flyte
    app.kubernetes.io/component: contour
  type: ClusterIP
---
# Source: flyte/charts/contour/templates/envoy/service.yaml
apiVersion: v1
kind: Service
metadata:
  name: flyte-contour-envoy
  namespace: flyte
  labels:
    app.kubernetes.io/name: contour
    helm.sh/chart: contour-4.1.2
    app.kubernetes.io/instance: flyte
    app.kubernetes.io/managed-by: Helm
    app.kubernetes.io/component: envoy
  annotations:
    # This annotation puts the AWS ELB into "TCP" mode so that it does not
    # do HTTP negotiation for HTTPS connections at the ELB edge.
    # The downside of this is the remote IP address of all connections will
    # appear to be the internal address of the ELB. See docs/proxy-proto.md
    # for information about enabling the PROXY protocol on the ELB to recover
    # the original remote IP address.
    # We don't set this for nlb, per the contour docs.
    service.beta.kubernetes.io/aws-load-balancer-backend-protocol: tcp
spec:
  externalTrafficPolicy: "Local"
  ports:
    - name: http
      port: 80
      protocol: TCP
      targetPort: http
      nodePort: 30081
    - name: https
      port: 443
      protocol: TCP
      targetPort: https
  selector:
    app.kubernetes.io/name: contour
    app.kubernetes.io/instance: flyte
    app.kubernetes.io/component: envoy
  type: NodePort
---
# Source: flyte/charts/kubernetes-dashboard/templates/service.yaml
# Copyright 2017 The Kubernetes Authors.
#
# Licensed under the Apache License, Version 2.0 (the "License");
# you may not use this file except in compliance with the License.
# You may obtain a copy of the License at
#
#     http://www.apache.org/licenses/LICENSE-2.0
#
# Unless required by applicable law or agreed to in writing, software
# distributed under the License is distributed on an "AS IS" BASIS,
# WITHOUT WARRANTIES OR CONDITIONS OF ANY KIND, either express or implied.
# See the License for the specific language governing permissions and
# limitations under the License.

apiVersion: v1
kind: Service
metadata:
  name: flyte-kubernetes-dashboard
  labels:
    app.kubernetes.io/name: kubernetes-dashboard
    helm.sh/chart: kubernetes-dashboard-4.0.2
    app.kubernetes.io/instance: flyte
    app.kubernetes.io/version: "2.2.0"
    app.kubernetes.io/managed-by: Helm
    app.kubernetes.io/component: kubernetes-dashboard
    kubernetes.io/cluster-service: "true"
spec:
  type: NodePort
  ports:
  - port: 30082
    targetPort: http
    name: http
  selector:
    app.kubernetes.io/name: kubernetes-dashboard
    app.kubernetes.io/instance: flyte
    app.kubernetes.io/component: kubernetes-dashboard
---
# Source: flyte/templates/admin/service.yaml
apiVersion: v1
kind: Service
metadata:
  name: flyteadmin
  namespace: flyte
  labels: 
    app.kubernetes.io/name: flyteadmin
    app.kubernetes.io/instance: flyte
    helm.sh/chart: flyte-v0.1.10
    app.kubernetes.io/managed-by: Helm
  annotations: 
    projectcontour.io/upstream-protocol.h2c: grpc
spec:
  type: ClusterIP
  ports:
    - name: http
      port: 80
      protocol: TCP
      targetPort: 8088
    - name: grpc
      port: 81
      protocol: TCP
      targetPort: 8089
    - name: redoc
      protocol: TCP
      port: 87
      targetPort: 8087
    - name: http-metrics
      protocol: TCP
      port: 10254
  selector: 
    app.kubernetes.io/name: flyteadmin
    app.kubernetes.io/instance: flyte
---
# Source: flyte/templates/console/service.yaml
apiVersion: v1
kind: Service
metadata:
  name: flyteconsole
  namespace: flyte
  labels: 
    app.kubernetes.io/name: flyteconsole
    app.kubernetes.io/instance: flyte
    helm.sh/chart: flyte-v0.1.10
    app.kubernetes.io/managed-by: Helm
spec:
  type: ClusterIP
  ports:
  - port: 80
    protocol: TCP
    targetPort: 8080
  selector: 
    app.kubernetes.io/name: flyteconsole
    app.kubernetes.io/instance: flyte
---
# Source: flyte/templates/datacatalog/service.yaml
apiVersion: v1
kind: Service
metadata:
  name: datacatalog
  namespace: flyte
  labels: 
    app.kubernetes.io/name: datacatalog
    app.kubernetes.io/instance: flyte
    helm.sh/chart: flyte-v0.1.10
    app.kubernetes.io/managed-by: Helm
  annotations: 
    projectcontour.io/upstream-protocol.h2c: grpc
spec:
  type: NodePort
  ports:
  - name: grpc-2
    port: 8089
    protocol: TCP
    targetPort: 8089
  - name: http
    port: 88
    protocol: TCP
    targetPort: 8088
  - name: grpc
    port: 89
    protocol: TCP
    targetPort: 8089
  selector: 
    app.kubernetes.io/name: datacatalog
    app.kubernetes.io/instance: flyte
---
# Source: flyte/templates/minio/service.yaml
apiVersion: v1
kind: Service
metadata:
  name: minio
  namespace: flyte
  labels: 
    app.kubernetes.io/name: minio
    app.kubernetes.io/instance: flyte
    helm.sh/chart: flyte-v0.1.10
    app.kubernetes.io/managed-by: Helm
spec:
  type: ClusterIP
  ports:
  - name: minio
    port: 9000
    protocol: TCP
    targetPort: minio
  selector: 
    app.kubernetes.io/name: minio
    app.kubernetes.io/instance: flyte
---
# Source: flyte/templates/postgres/service.yaml
apiVersion: v1
kind: Service
metadata:
  name: postgres
  namespace: flyte
  labels: 
    app.kubernetes.io/name: postgres
    app.kubernetes.io/instance: flyte
    helm.sh/chart: flyte-v0.1.10
    app.kubernetes.io/managed-by: Helm
spec:
  type: ClusterIP
  ports:
  - name: postgres
    port: 5432
    protocol: TCP
    targetPort: postgres
  selector: 
    app.kubernetes.io/name: postgres
    app.kubernetes.io/instance: flyte
---
# Source: flyte/templates/propeller/webhook.yaml
# Service
apiVersion: v1
kind: Service
metadata:
  name: flyte-pod-webhook
  namespace: flyte
  annotations: 
    projectcontour.io/upstream-protocol.h2c: grpc
spec:
  selector:
    app: flyte-pod-webhook
  ports:
    - name: https
      protocol: TCP
      port: 443
      targetPort: 9443
---
# Source: flyte/charts/contour/templates/envoy/daemonset.yaml
apiVersion: apps/v1
kind: DaemonSet
metadata:
  name: flyte-contour-envoy
  namespace: flyte
  labels:
    app.kubernetes.io/name: contour
    helm.sh/chart: contour-4.1.2
    app.kubernetes.io/instance: flyte
    app.kubernetes.io/managed-by: Helm
    app.kubernetes.io/component: envoy
spec:
  updateStrategy:
    type: RollingUpdate
    rollingUpdate:
      maxUnavailable: 10%
  selector:
    matchLabels:
      app.kubernetes.io/name: contour
      app.kubernetes.io/instance: flyte
      app.kubernetes.io/component: envoy
  template:
    metadata:
      labels:
        app.kubernetes.io/name: contour
        helm.sh/chart: contour-4.1.2
        app.kubernetes.io/instance: flyte
        app.kubernetes.io/managed-by: Helm
        app.kubernetes.io/component: envoy
    spec:
      
      affinity:
        podAffinity:
          
        podAntiAffinity:
          
        nodeAffinity:
          
      terminationGracePeriodSeconds: 300
      hostNetwork: false
      dnsPolicy: ClusterFirst
      containers:
        - command:
            - contour
          args:
            - envoy
            - shutdown-manager
          image: docker.io/bitnami/contour:1.12.0-debian-10-r0
          imagePullPolicy: IfNotPresent
          lifecycle:
            preStop:
              exec:
                command:
                  - contour
                  - envoy
                  - shutdown
          livenessProbe:
            httpGet:
              path: /healthz
              port: 8090
            initialDelaySeconds: 120
            periodSeconds: 20
            timeoutSeconds: 5
            successThreshold: 1
            failureThreshold: 6
          name: shutdown-manager
        - command:
            - envoy
          args:
            - -c
            - /config/envoy.json
            - --service-cluster $(CONTOUR_NAMESPACE)
            - --service-node $(ENVOY_POD_NAME)
            - --log-level info
          image: docker.io/bitnami/envoy:1.16.2-debian-10-r54
          imagePullPolicy: IfNotPresent
          name: envoy
          securityContext:
            runAsUser: 0
          env:
            - name: CONTOUR_NAMESPACE
              valueFrom:
                fieldRef:
                  apiVersion: v1
                  fieldPath: metadata.namespace
            - name: ENVOY_POD_NAME
              valueFrom:
                fieldRef:
                  apiVersion: v1
                  fieldPath: metadata.name
          ports:
            - containerPort: 80
              hostPort: 80
              name: http
              protocol: TCP
            - containerPort: 443
              hostPort: 443
              name: https
              protocol: TCP
            - containerPort: 8002
              name: metrics
              protocol: TCP
          readinessProbe:
            httpGet:
              path: /ready
              port: 8002
            initialDelaySeconds: 10
            periodSeconds: 3
            timeoutSeconds: 1
            successThreshold: 1
            failureThreshold: 3
          livenessProbe:
            httpGet:
              path: /ready
              port: 8002
            initialDelaySeconds: 120
            periodSeconds: 20
            timeoutSeconds: 5
            successThreshold: 1
            failureThreshold: 6
          resources: 
            limits:
              cpu: 100m
              memory: 100Mi
            requests:
              cpu: 10m
              memory: 50Mi
          volumeMounts:
            - name: envoy-config
              mountPath: /config
            - name: envoycert
              mountPath: /certs
          lifecycle:
            preStop:
              httpGet:
                path: /shutdown
                port: 8090
                scheme: HTTP
      initContainers:
        - command:
            - contour
          args:
            - bootstrap
            - /config/envoy.json
            - --xds-address=flyte-contour
            - --xds-port=8001
            - --resources-dir=/config/resources
            - --envoy-cafile=/certs/ca.crt
            - --envoy-cert-file=/certs/tls.crt
            - --envoy-key-file=/certs/tls.key
          image: docker.io/bitnami/contour:1.12.0-debian-10-r0
          imagePullPolicy: IfNotPresent
          name: envoy-initconfig
          resources: 
            limits:
              cpu: 100m
              memory: 100Mi
            requests:
              cpu: 10m
              memory: 50Mi
          volumeMounts:
            - name: envoy-config
              mountPath: /config
            - name: envoycert
              mountPath: /certs
              readOnly: true
          env:
            - name: CONTOUR_NAMESPACE
              valueFrom:
                fieldRef:
                  fieldPath: metadata.namespace
      automountServiceAccountToken: false
      serviceAccountName: flyte-contour-envoy
      volumes:
        - name: envoy-config
          emptyDir: {}
        - name: envoycert
          secret:
            secretName: envoycert
      restartPolicy: Always
---
# Source: flyte/charts/contour/templates/contour/deployment.yaml
apiVersion: apps/v1
kind: Deployment
metadata:
  name: flyte-contour-contour
  namespace: flyte
  labels:
    app.kubernetes.io/name: contour
    helm.sh/chart: contour-4.1.2
    app.kubernetes.io/instance: flyte
    app.kubernetes.io/managed-by: Helm
    app.kubernetes.io/component: contour
spec:
  replicas: 1
  strategy:
    type: RollingUpdate
    rollingUpdate:
      # This value of maxSurge means that during a rolling update
      # the new ReplicaSet will be created first.
      maxSurge: 50%
  selector:
    matchLabels:
      app.kubernetes.io/name: contour
      app.kubernetes.io/instance: flyte
      app.kubernetes.io/component: contour
  template:
    metadata:
      annotations:
        checksum/config: 5653797be256c34530f8f4002c2b997af941d56f68b110582887fafe0784864e
      labels:
        app.kubernetes.io/name: contour
        helm.sh/chart: contour-4.1.2
        app.kubernetes.io/instance: flyte
        app.kubernetes.io/managed-by: Helm
        app.kubernetes.io/component: contour
    spec:
      
      affinity:
        podAffinity:
          
        podAntiAffinity:
          preferredDuringSchedulingIgnoredDuringExecution:
            - podAffinityTerm:
                labelSelector:
                  matchLabels:
                    app.kubernetes.io/name: contour
                    app.kubernetes.io/instance: flyte
                    app.kubernetes.io/component: contour
                namespaces:
                  - "flyte"
                topologyKey: kubernetes.io/hostname
              weight: 1
        nodeAffinity:
          
      containers:
        - command:
            - contour
          args:
            - serve
            - --incluster
            - --xds-address=0.0.0.0
            - --xds-port=8001
            - --envoy-service-http-port=80
            - --envoy-service-https-port=443
            - --contour-cafile=/certs/ca.crt
            - --contour-cert-file=/certs/tls.crt
            - --contour-key-file=/certs/tls.key
            - --config-path=/config/contour.yaml
          image: docker.io/bitnami/contour:1.12.0-debian-10-r0
          imagePullPolicy: IfNotPresent
          name: contour
          ports:
            - containerPort: 8001
              name: xds
              protocol: TCP
            - containerPort: 8000
              name: metrics
              protocol: TCP
          livenessProbe:
            httpGet:
              path: /healthz
              port: 8000
            initialDelaySeconds: 120
            periodSeconds: 20
            timeoutSeconds: 5
            successThreshold: 1
            failureThreshold: 6
          readinessProbe:
            tcpSocket:
              port: 8001
            initialDelaySeconds: 15
            periodSeconds: 10
            timeoutSeconds: 5
            successThreshold: 1
            failureThreshold: 3
          resources: 
            limits:
              cpu: 100m
              memory: 100Mi
            requests:
              cpu: 10m
              memory: 50Mi
          volumeMounts:
            - name: contourcert
              mountPath: /certs
              readOnly: true
            - name: contour-config
              mountPath: /config
              readOnly: true
          env:
            - name: CONTOUR_NAMESPACE
              valueFrom:
                fieldRef:
                  apiVersion: v1
                  fieldPath: metadata.namespace
            - name: POD_NAME
              valueFrom:
                fieldRef:
                  apiVersion: v1
                  fieldPath: metadata.name
      dnsPolicy: ClusterFirst
      serviceAccountName: flyte-contour-contour
      securityContext:
        runAsUser: 1001
        runAsGroup: 1001
        fsGroup: 
        runAsNonRoot: true
      volumes:
        - name: contourcert
          secret:
            secretName: contourcert
        - name: contour-config
          configMap:
            name: flyte-contour
            defaultMode: 0644
            items:
              - key: contour.yaml
                path: contour.yaml
---
# Source: flyte/charts/kubernetes-dashboard/templates/deployment.yaml
# Copyright 2017 The Kubernetes Authors.
#
# Licensed under the Apache License, Version 2.0 (the "License");
# you may not use this file except in compliance with the License.
# You may obtain a copy of the License at
#
#     http://www.apache.org/licenses/LICENSE-2.0
#
# Unless required by applicable law or agreed to in writing, software
# distributed under the License is distributed on an "AS IS" BASIS,
# WITHOUT WARRANTIES OR CONDITIONS OF ANY KIND, either express or implied.
# See the License for the specific language governing permissions and
# limitations under the License.

apiVersion: apps/v1
kind: Deployment
metadata:
  name: flyte-kubernetes-dashboard
  labels:
    app.kubernetes.io/name: kubernetes-dashboard
    helm.sh/chart: kubernetes-dashboard-4.0.2
    app.kubernetes.io/instance: flyte
    app.kubernetes.io/version: "2.2.0"
    app.kubernetes.io/managed-by: Helm
    app.kubernetes.io/component: kubernetes-dashboard
spec:
  replicas: 1
  strategy:
    rollingUpdate:
      maxSurge: 0
      maxUnavailable: 1
    type: RollingUpdate
  selector:
    matchLabels:
      app.kubernetes.io/name: kubernetes-dashboard
      app.kubernetes.io/instance: flyte
      app.kubernetes.io/component: kubernetes-dashboard
  template:
    metadata:
      annotations:
        seccomp.security.alpha.kubernetes.io/pod: runtime/default
      labels:
        app.kubernetes.io/name: kubernetes-dashboard
        helm.sh/chart: kubernetes-dashboard-4.0.2
        app.kubernetes.io/instance: flyte
        app.kubernetes.io/version: "2.2.0"
        app.kubernetes.io/managed-by: Helm
        app.kubernetes.io/component: kubernetes-dashboard
    spec:
      serviceAccountName: flyte-kubernetes-dashboard
      containers:
      - name: kubernetes-dashboard
        image: "kubernetesui/dashboard:v2.2.0"
        imagePullPolicy: IfNotPresent
        args:
          - --namespace=flyte
          - --metrics-provider=none
          - --enable-skip-login
          - --enable-insecure-login
          - --disable-settings-authorizer
        ports:
        - name: http
          containerPort: 9090
          protocol: TCP
        volumeMounts:
        - name: kubernetes-dashboard-certs
          mountPath: /certs
          # Create on-disk volume to store exec logs
        - mountPath: /tmp
          name: tmp-volume
        livenessProbe:
          httpGet:
            scheme: HTTP
            path: /
            port: 9090
          initialDelaySeconds: 30
          timeoutSeconds: 30
        resources:
          limits:
            cpu: 2
            memory: 200Mi
          requests:
            cpu: 100m
            memory: 200Mi
        securityContext:
          allowPrivilegeEscalation: false
          readOnlyRootFilesystem: true
          runAsGroup: 2001
          runAsUser: 1001
      volumes:
      - name: kubernetes-dashboard-certs
        secret:
          secretName: flyte-kubernetes-dashboard-certs
      - name: tmp-volume
        emptyDir: {}
---
# Source: flyte/charts/sparkoperator/templates/deployment.yaml
# If the admission webhook is enabled, then a post-install step is required
# to generate and install the secret in the operator namespace.

# In the post-install hook, the token corresponding to the operator service account
# is used to authenticate with the Kubernetes API server to install the secret bundle.

apiVersion: apps/v1
kind: Deployment
metadata:
  name: flyte-sparkoperator
  labels:
    helm.sh/chart: sparkoperator-1.0.6
    app.kubernetes.io/name: sparkoperator
    app.kubernetes.io/instance: flyte
    app.kubernetes.io/version: "v1beta2-1.2.0-3.0.0"
    app.kubernetes.io/managed-by: Helm
spec:
  replicas: 1
  selector:
    matchLabels:
      app.kubernetes.io/name: sparkoperator
      app.kubernetes.io/instance: flyte
  strategy:
    type: Recreate
  template:
    metadata:
      annotations:
        prometheus.io/scrape: "true"
        prometheus.io/port: "10254"
        prometheus.io/path: /metrics
      labels:
        app.kubernetes.io/name: sparkoperator
        app.kubernetes.io/instance: flyte
    spec:
      serviceAccountName: flyte-sparkoperator
      securityContext:
        {}
      containers:
      - name: sparkoperator
        image: gcr.io/spark-operator/spark-operator:v1beta2-1.2.0-3.0.0
        imagePullPolicy: IfNotPresent
        securityContext:
          {}
        ports:
          - name: "metrics"
            containerPort: 10254
        
        args:
        - -v=2
        - -logtostderr
        - -namespace=
        - -ingress-url-format=
        - -controller-threads=10
        - -resync-interval=30
        - -enable-batch-scheduler=false
        - -enable-metrics=true
        - -metrics-labels=app_type
        - -metrics-port=10254
        - -metrics-endpoint=/metrics
        - -metrics-prefix=
        - -enable-resource-quota-enforcement=false
        resources:
          limits:
            cpu: 1000m
            memory: 500M
          requests:
            cpu: 10m
            memory: 50M
---
# Source: flyte/templates/admin/deployment.yaml
apiVersion: apps/v1
kind: Deployment
metadata:
  name: flyteadmin
  namespace: flyte
  labels: 
    app.kubernetes.io/name: flyteadmin
    app.kubernetes.io/instance: flyte
    helm.sh/chart: flyte-v0.1.10
    app.kubernetes.io/managed-by: Helm
spec:
  replicas: 1
  selector:
    matchLabels: 
      app.kubernetes.io/name: flyteadmin
      app.kubernetes.io/instance: flyte
  template:
    metadata:
      annotations:
<<<<<<< HEAD
        configChecksum: "95a59a1199d90bbcdd51417e3bd062640c702aa9514524d295630f855174f79"
=======
        configChecksum: "0330846fbb9f22cddfd65abeed5ec540bc78a6ac7dbb456338fff2f7be7ccfe"
>>>>>>> 52bfd522
      labels: 
        app.kubernetes.io/name: flyteadmin
        app.kubernetes.io/instance: flyte
        helm.sh/chart: flyte-v0.1.10
        app.kubernetes.io/managed-by: Helm
    spec:
      initContainers:
        - name: check-db-ready
          image: postgres:10.16-alpine
          command:
          - sh
          - -c
          - until pg_isready -h postgres -p 5432; do echo waiting for database; sleep 2; done;
        - command:
          - flyteadmin
          - --config
          - /etc/flyte/config/*.yaml
          - migrate
          - run
          image: "cr.flyte.org/flyteorg/flyteadmin:v0.6.10"
          imagePullPolicy: "IfNotPresent"
          name: run-migrations
          volumeMounts:
          
          - mountPath: /etc/flyte/config
            name: config-volume
        - command:
          - flyteadmin
          - --config
          - /etc/flyte/config/*.yaml
          - migrate
          - seed-projects
          - flytesnacks
          - flytetester
          - flyteexamples
          image: "cr.flyte.org/flyteorg/flyteadmin:v0.6.10"
          imagePullPolicy: "IfNotPresent"
          name: seed-projects
          volumeMounts:
          
          - mountPath: /etc/flyte/config
            name: config-volume
        - command:
          - flyteadmin
          - --config
          - /etc/flyte/config/*.yaml
          - clusterresource
          - sync
          image: "cr.flyte.org/flyteorg/flyteadmin:v0.6.10"
          imagePullPolicy: "IfNotPresent"
          name: sync-cluster-resources
          volumeMounts:
          
          - mountPath: /etc/flyte/clusterresource/templates
            name: resource-templates
          - mountPath: /etc/flyte/config
            name: config-volume
        - name: generate-secrets
          image: "cr.flyte.org/flyteorg/flyteadmin:v0.6.10"
          imagePullPolicy: "IfNotPresent"
          command: ["/bin/sh", "-c"]
          args:
            [
                "flyteadmin --config=/etc/flyte/config/*.yaml secrets init --localPath /etc/secrets/auth && flyteadmin --config=/etc/flyte/config/*.yaml secrets create --name flyte-admin-secrets --fromPath /etc/secrets/auth",
            ]
          volumeMounts:
            - name: config-volume
              mountPath: /etc/flyte/config
          env:
            - name: POD_NAMESPACE
              valueFrom:
                fieldRef:
                  fieldPath: metadata.namespace
      containers:
      - command:
        - flyteadmin
        - --config
        - /etc/flyte/config/*.yaml
        - serve
        image: "cr.flyte.org/flyteorg/flyteadmin:v0.6.10"
        imagePullPolicy: "IfNotPresent"
        name: flyteadmin
        ports:
        - containerPort: 8088
        - containerPort: 8089
        resources: 
          limits:
            cpu: 250m
            ephemeral-storage: 100Mi
            memory: 500Mi
          requests:
            cpu: 10m
            ephemeral-storage: 50Mi
            memory: 50Mi
        volumeMounts:
        
        - mountPath: /srv/flyte
          name: shared-data
        - mountPath: /etc/flyte/config
          name: config-volume
        - name: auth
          mountPath: /etc/secrets/
      - command:
        - sh
        - -c
        - ln -s /usr/share/nginx/html /usr/share/nginx/html/openapi && sh /usr/local/bin/docker-run.sh
        env:
        - name: PAGE_TITLE
          value: Flyte Admin OpenAPI
        - name: SPEC_URL
          value: /api/v1/openapi
        - name: PORT
          value: "8087"
        image: docker.io/redocly/redoc
        imagePullPolicy: IfNotPresent
        name: redoc
        ports:
        - containerPort: 8087
        resources:
          limits:
            cpu: "0.1"
            memory: 200Mi
      serviceAccountName: flyteadmin
      volumes:
        
        - emptyDir: {}
          name: shared-data
        - configMap:
            name: flyte-admin-config
          name: config-volume
        - configMap:
            name: clusterresource-template
          name: resource-templates
        - name: auth
          secret:
            secretName: flyte-admin-secrets
---
# Source: flyte/templates/console/deployment.yaml
apiVersion: apps/v1
kind: Deployment
metadata:
  name: flyteconsole
  namespace: flyte
  labels: 
    app.kubernetes.io/name: flyteconsole
    app.kubernetes.io/instance: flyte
    helm.sh/chart: flyte-v0.1.10
    app.kubernetes.io/managed-by: Helm
spec:
  replicas: 1
  selector:
    matchLabels: 
      app.kubernetes.io/name: flyteconsole
      app.kubernetes.io/instance: flyte
  template:
    metadata:
      annotations:
        configChecksum: "8ef03d2ed4468082a4585c0454139c5df15794f3340e17c7ea338cd6e781b91"
      labels: 
        app.kubernetes.io/name: flyteconsole
        app.kubernetes.io/instance: flyte
        helm.sh/chart: flyte-v0.1.10
        app.kubernetes.io/managed-by: Helm
    spec:
      containers:
      - image: "cr.flyte.org/flyteorg/flyteconsole:v0.20.1"
        imagePullPolicy: "IfNotPresent"
        name: flyteconsole
        envFrom:
        - configMapRef:
            name: flyte-console-config
        ports:
        - containerPort: 8080
        resources: 
          limits:
            cpu: 500m
            memory: 250Mi
          requests:
            cpu: 10m
            memory: 50Mi
        volumeMounts:
        - mountPath: /srv/flyte
          name: shared-data
      volumes:
      - emptyDir: {}
        name: shared-data
---
# Source: flyte/templates/datacatalog/deployment.yaml
apiVersion: apps/v1
kind: Deployment
metadata:
  name: datacatalog
  namespace: flyte
  labels: 
    app.kubernetes.io/name: datacatalog
    app.kubernetes.io/instance: flyte
    helm.sh/chart: flyte-v0.1.10
    app.kubernetes.io/managed-by: Helm
spec:
  replicas: 1
  selector:
    matchLabels: 
      app.kubernetes.io/name: datacatalog
      app.kubernetes.io/instance: flyte
  template:
    metadata:
      annotations:
        configChecksum: "dc650fe97fa1e27ccfadf0c5a298d1dfbaad5e0e3732e8df8984fc4cd769faa"
      labels: 
        app.kubernetes.io/name: datacatalog
        app.kubernetes.io/instance: flyte
        helm.sh/chart: flyte-v0.1.10
        app.kubernetes.io/managed-by: Helm
    spec:
      initContainers:
      - command:
        - datacatalog
        - --config
        - /etc/datacatalog/config/*.yaml
        - migrate
        - run
        image: "cr.flyte.org/flyteorg/datacatalog:v0.3.5"
        imagePullPolicy: "IfNotPresent"
        name: run-migrations
        volumeMounts:
        
        - mountPath: /etc/datacatalog/config
          name: config-volume 
      containers:
      - command:
        - datacatalog
        - --config
        - /etc/datacatalog/config/*.yaml
        - serve
        image: "cr.flyte.org/flyteorg/datacatalog:v0.3.5"
        imagePullPolicy: "IfNotPresent"
        name: datacatalog
        ports:
        - containerPort: 8088
        - containerPort: 8089
        resources: 
          limits:
            cpu: 500m
            ephemeral-storage: 100Mi
            memory: 500Mi
          requests:
            cpu: 10m
            ephemeral-storage: 50Mi
            memory: 50Mi
        volumeMounts:
        
        - mountPath: /etc/datacatalog/config
          name: config-volume
      serviceAccountName: datacatalog
      volumes:
      
      - emptyDir: {}
        name: shared-data
      - configMap:
          name: datacatalog-config
        name: config-volume
---
# Source: flyte/templates/minio/deployment.yaml
apiVersion: apps/v1
kind: Deployment
metadata:
  name: minio
  namespace: flyte
  labels: 
    app.kubernetes.io/name: minio
    app.kubernetes.io/instance: flyte
    helm.sh/chart: flyte-v0.1.10
    app.kubernetes.io/managed-by: Helm
spec:
  replicas: 1
  selector:
    matchLabels: 
      app.kubernetes.io/name: minio
      app.kubernetes.io/instance: flyte
  template:
    metadata:
      labels: 
        app.kubernetes.io/name: minio
        app.kubernetes.io/instance: flyte
        helm.sh/chart: flyte-v0.1.10
        app.kubernetes.io/managed-by: Helm
    spec:
      containers:
      - image: "minio/minio:RELEASE.2020-12-16T05-05-17Z"
        imagePullPolicy: "IfNotPresent"
        name: minio
        args:
        - server
        - /data
        env:
        - name: MINIO_ACCESS_KEY
          value: minio
        - name: MINIO_SECRET_KEY
          value: miniostorage
        ports:
        - containerPort: 9000
          name: minio
        resources: 
          limits:
            cpu: 200m
            memory: 512Mi
          requests:
            cpu: 10m
            memory: 128Mi
        volumeMounts:
        - name: minio-storage
          mountPath: /var/lib/minioql/data
      volumes:
      - name: minio-storage
        emptyDir: {}
---
# Source: flyte/templates/postgres/deployment.yaml
apiVersion: apps/v1
kind: Deployment
metadata:
  name: postgres
  namespace: flyte
  labels: 
    app.kubernetes.io/name: postgres
    app.kubernetes.io/instance: flyte
    helm.sh/chart: flyte-v0.1.10
    app.kubernetes.io/managed-by: Helm
spec:
  replicas: 1
  selector:
    matchLabels: 
      app.kubernetes.io/name: postgres
      app.kubernetes.io/instance: flyte
  template:
    metadata:
      labels: 
        app.kubernetes.io/name: postgres
        app.kubernetes.io/instance: flyte
        helm.sh/chart: flyte-v0.1.10
        app.kubernetes.io/managed-by: Helm
    spec:
      containers:
      - image: "postgres:10.16-alpine"
        imagePullPolicy: "IfNotPresent"
        name: postgres
        env:
        - name: POSTGRES_HOST_AUTH_METHOD
          value: trust
        ports:
        - containerPort: 5432
          name: postgres
        resources: 
          limits:
            cpu: 1000m
            memory: 512Mi
          requests:
            cpu: 10m
            memory: 128Mi
        volumeMounts:
        - name: postgres-storage
          mountPath: /var/lib/postgresql/data
      volumes:
        - name: postgres-storage
          emptyDir: {}
---
# Source: flyte/templates/propeller/deployment.yaml
apiVersion: apps/v1
kind: Deployment
metadata:
  name: flytepropeller
  namespace: flyte
  labels: 
    app.kubernetes.io/name: flytepropeller
    app.kubernetes.io/instance: flyte
    helm.sh/chart: flyte-v0.1.10
    app.kubernetes.io/managed-by: Helm
spec:
  replicas: 1
  selector:
    matchLabels: 
      app.kubernetes.io/name: flytepropeller
      app.kubernetes.io/instance: flyte
  template:
    metadata:
      annotations:
        configChecksum: "dd273223fd6cf71874dcefd6f177c770605d1debd3b944b692187b7046f82cf"
      labels: 
        app.kubernetes.io/name: flytepropeller
        app.kubernetes.io/instance: flyte
        helm.sh/chart: flyte-v0.1.10
        app.kubernetes.io/managed-by: Helm
    spec:
      containers:
      - command:
        - flytepropeller
        - --config
        - /etc/flyte/config/*.yaml
        env:
        - name: POD_NAME
          valueFrom:
            fieldRef:
              fieldPath: metadata.name
        image: "cr.flyte.org/flyteorg/flytepropeller:v0.12.9"
        imagePullPolicy: "IfNotPresent"
        name: flytepropeller
        ports:
        - containerPort: 10254
        resources: 
          limits:
            cpu: 200m
            ephemeral-storage: 100Mi
            memory: 200Mi
          requests:
            cpu: 10m
            ephemeral-storage: 50Mi
            memory: 50Mi
        volumeMounts:
          - name: config-volume
            mountPath: /etc/flyte/config
          - name: auth
            mountPath: /etc/secrets/
      serviceAccountName: flytepropeller
      volumes:
      - configMap:
          name: flyte-propeller-config
        name: config-volume
      - name: auth
        secret:
          secretName: flyte-propeller-auth
---
# Source: flyte/templates/propeller/webhook.yaml
# Create the actual deployment
apiVersion: apps/v1
kind: Deployment
metadata:
  name: flyte-pod-webhook
  namespace: flyte
  labels:
    app: flyte-pod-webhook
spec:
  selector:
    matchLabels:
      app: flyte-pod-webhook
  template:
    metadata:
      labels:
        app: flyte-pod-webhook
        app.kubernetes.io/name: flyte-pod-webhook
        app.kubernetes.io/version: v0.12.9
      annotations:
        configChecksum: "dd273223fd6cf71874dcefd6f177c770605d1debd3b944b692187b7046f82cf"
    spec:
      serviceAccountName: flyte-pod-webhook
      initContainers:
      - name: generate-secrets
        image: "cr.flyte.org/flyteorg/flytepropeller:v0.12.9"
        imagePullPolicy: "IfNotPresent"
        command:
          - flytepropeller
        args:
          - webhook
          - init-certs
          - --config
          - /etc/flyte/config/*.yaml
        env:
          - name: POD_NAME
            valueFrom:
              fieldRef:
                fieldPath: metadata.name
          - name: POD_NAMESPACE
            valueFrom:
              fieldRef:
                fieldPath: metadata.namespace
        volumeMounts:
          - name: config-volume
            mountPath: /etc/flyte/config
      containers:
        - name: webhook
          image: "cr.flyte.org/flyteorg/flytepropeller:v0.12.9"
          imagePullPolicy: "IfNotPresent"
          command:
            - flytepropeller
          args:
            - webhook
            - --config
            - /etc/flyte/config/*.yaml
          env:
            - name: POD_NAME
              valueFrom:
                fieldRef:
                  fieldPath: metadata.name
            - name: POD_NAMESPACE
              valueFrom:
                fieldRef:
                  fieldPath: metadata.namespace
          volumeMounts:
            - name: config-volume
              mountPath: /etc/flyte/config
              readOnly: true
            - name: webhook-certs
              mountPath: /etc/webhook/certs
              readOnly: true
      volumes:
        - name: config-volume
          configMap:
            name: flyte-propeller-config
        - name: webhook-certs
          secret:
            secretName: flyte-pod-webhook
---
# Source: flyte/templates/admin/cronjob.yaml
apiVersion: batch/v1beta1
kind: CronJob
metadata:
  name: syncresources
  namespace: flyte
  labels: 
    app.kubernetes.io/name: flyteadmin
    app.kubernetes.io/instance: flyte
    helm.sh/chart: flyte-v0.1.10
    app.kubernetes.io/managed-by: Helm
spec:
  schedule: '*/1 * * * *'
  jobTemplate:
    spec:
      template:
        spec:
          containers:
          - command:
            - flyteadmin
            - --config
            - /etc/flyte/config/*.yaml
            - clusterresource
            - sync
            image: "cr.flyte.org/flyteorg/flyteadmin:v0.6.10"
            imagePullPolicy: "IfNotPresent"
            name: sync-cluster-resources
            volumeMounts:
            
            - mountPath: /etc/flyte/clusterresource/templates
              name: resource-templates
            - mountPath: /etc/flyte/config
              name: config-volume
          restartPolicy: OnFailure
          serviceAccountName: flyteadmin
          volumes:
          
          - configMap:
              name: clusterresource-template
            name: resource-templates
          - configMap:
              name: flyte-admin-config
            name: config-volume
---
# Source: flyte/templates/common/ingress.yaml
apiVersion: networking.k8s.io/v1beta1
kind: Ingress
metadata:
  name: flyte
  namespace: flyte
spec:
  rules:
    - http:
        paths:
          # This is useful only for frontend development
          - path: /__webpack_hmr
            pathType: ImplementationSpecific
            backend:
              serviceName: flyteconsole
              servicePort: 80
          # Port 87 in FlyteAdmin maps to the redoc container.
          - path: /openapi
            pathType: ImplementationSpecific
            backend:
              serviceName: flyteadmin
              servicePort: 87
          # NOTE: If you change this, you must update the BASE_URL value in flyteconsole.yaml
          - path: /console
            pathType: ImplementationSpecific
            backend:
              serviceName: flyteconsole
              servicePort: 80
          - path: /console/*
            pathType: ImplementationSpecific
            backend:
              serviceName: flyteconsole
              servicePort: 80
          - path: /api
            pathType: ImplementationSpecific
            backend:
              serviceName: flyteadmin
              servicePort: 80
          - path: /api/*
            pathType: ImplementationSpecific
            backend:
              serviceName: flyteadmin
              servicePort: 80
          - path: /healthcheck
            pathType: ImplementationSpecific
            backend:
              serviceName: flyteadmin
              servicePort: 80
          - path: /v1/*
            pathType: ImplementationSpecific
            backend:
              serviceName: flyteadmin
              servicePort: 80
          # Port 87 in FlyteAdmin maps to the redoc container.
          - path: /openapi/*
            pathType: ImplementationSpecific
            backend:
              serviceName: flyteadmin
              servicePort: 80
          - path: /.well-known
            pathType: ImplementationSpecific
            backend:
              serviceName: flyteadmin
              servicePort: 80
          - path: /.well-known/*
            pathType: ImplementationSpecific
            backend:
              serviceName: flyteadmin
              servicePort: 80
          - path: /login
            pathType: ImplementationSpecific
            backend:
              serviceName: flyteadmin
              servicePort: 80
          - path: /login/*
            pathType: ImplementationSpecific
            backend:
              serviceName: flyteadmin
              servicePort: 80
          - path: /logout
            pathType: ImplementationSpecific
            backend:
              serviceName: flyteadmin
              servicePort: 80
          - path: /logout/*
            pathType: ImplementationSpecific
            backend:
              serviceName: flyteadmin
              servicePort: 80
          - path: /callback
            pathType: ImplementationSpecific
            backend:
              serviceName: flyteadmin
              servicePort: 80
          - path: /callback/*
            pathType: ImplementationSpecific
            backend:
              serviceName: flyteadmin
              servicePort: 80
          - path: /me
            pathType: ImplementationSpecific
            backend:
              serviceName: flyteadmin
              servicePort: 80
          - path: /config
            pathType: ImplementationSpecific
            backend:
              serviceName: flyteadmin
              servicePort: 80
          - path: /config/*
            pathType: ImplementationSpecific
            backend:
              serviceName: flyteadmin
              servicePort: 80
          - path: /oauth2
            pathType: ImplementationSpecific
            backend:
              serviceName: flyteadmin
              servicePort: 80
          - path: /oauth2/*
            pathType: ImplementationSpecific
            backend:
              serviceName: flyteadmin
              servicePort: 80
          # NOTE: Port 81 in flyteadmin is the GRPC server port for FlyteAdmin.
          - path: /flyteidl.service.AdminService
            pathType: ImplementationSpecific
            backend:
              serviceName: flyteadmin
              servicePort: 81
          - path: /flyteidl.service.AdminService/*
            pathType: ImplementationSpecific
            backend:
              serviceName: flyteadmin
              servicePort: 81
          - path: /flyteidl.service.AuthMetadataService
            pathType: ImplementationSpecific
            backend:
              serviceName: flyteadmin
              servicePort: 81
          - path: /flyteidl.service.AuthMetadataService/*
            pathType: ImplementationSpecific
            backend:
              serviceName: flyteadmin
              servicePort: 81
          - path: /flyteidl.service.IdentityService
            pathType: ImplementationSpecific
            backend:
              serviceName: flyteadmin
              servicePort: 81
          - path: /flyteidl.service.IdentityService/*
            pathType: ImplementationSpecific
            backend:
              serviceName: flyteadmin
              servicePort: 81
---
# Source: flyte/charts/kubernetes-dashboard/templates/clusterrole-readonly.yaml
# Copyright 2017 The Kubernetes Authors.
#
# Licensed under the Apache License, Version 2.0 (the "License");
# you may not use this file except in compliance with the License.
# You may obtain a copy of the License at
#
#     http://www.apache.org/licenses/LICENSE-2.0
#
# Unless required by applicable law or agreed to in writing, software
# distributed under the License is distributed on an "AS IS" BASIS,
# WITHOUT WARRANTIES OR CONDITIONS OF ANY KIND, either express or implied.
# See the License for the specific language governing permissions and
# limitations under the License.
---
# Source: flyte/charts/kubernetes-dashboard/templates/clusterrolebinding-readonly.yaml
# Copyright 2017 The Kubernetes Authors.
#
# Licensed under the Apache License, Version 2.0 (the "License");
# you may not use this file except in compliance with the License.
# You may obtain a copy of the License at
#
#     http://www.apache.org/licenses/LICENSE-2.0
#
# Unless required by applicable law or agreed to in writing, software
# distributed under the License is distributed on an "AS IS" BASIS,
# WITHOUT WARRANTIES OR CONDITIONS OF ANY KIND, either express or implied.
# See the License for the specific language governing permissions and
# limitations under the License.
---
# Source: flyte/charts/kubernetes-dashboard/templates/ingress.yaml
# Copyright 2017 The Kubernetes Authors.
#
# Licensed under the Apache License, Version 2.0 (the "License");
# you may not use this file except in compliance with the License.
# You may obtain a copy of the License at
#
#     http://www.apache.org/licenses/LICENSE-2.0
#
# Unless required by applicable law or agreed to in writing, software
# distributed under the License is distributed on an "AS IS" BASIS,
# WITHOUT WARRANTIES OR CONDITIONS OF ANY KIND, either express or implied.
# See the License for the specific language governing permissions and
# limitations under the License.
---
# Source: flyte/charts/kubernetes-dashboard/templates/networkpolicy.yaml
# Copyright 2017 The Kubernetes Authors.
#
# Licensed under the Apache License, Version 2.0 (the "License");
# you may not use this file except in compliance with the License.
# You may obtain a copy of the License at
#
#     http://www.apache.org/licenses/LICENSE-2.0
#
# Unless required by applicable law or agreed to in writing, software
# distributed under the License is distributed on an "AS IS" BASIS,
# WITHOUT WARRANTIES OR CONDITIONS OF ANY KIND, either express or implied.
# See the License for the specific language governing permissions and
# limitations under the License.
---
# Source: flyte/charts/kubernetes-dashboard/templates/pdb.yaml
# Copyright 2017 The Kubernetes Authors.
#
# Licensed under the Apache License, Version 2.0 (the "License");
# you may not use this file except in compliance with the License.
# You may obtain a copy of the License at
#
#     http://www.apache.org/licenses/LICENSE-2.0
#
# Unless required by applicable law or agreed to in writing, software
# distributed under the License is distributed on an "AS IS" BASIS,
# WITHOUT WARRANTIES OR CONDITIONS OF ANY KIND, either express or implied.
# See the License for the specific language governing permissions and
# limitations under the License.
---
# Source: flyte/charts/kubernetes-dashboard/templates/psp.yaml
# Copyright 2017 The Kubernetes Authors.
#
# Licensed under the Apache License, Version 2.0 (the "License");
# you may not use this file except in compliance with the License.
# You may obtain a copy of the License at
#
#     http://www.apache.org/licenses/LICENSE-2.0
#
# Unless required by applicable law or agreed to in writing, software
# distributed under the License is distributed on an "AS IS" BASIS,
# WITHOUT WARRANTIES OR CONDITIONS OF ANY KIND, either express or implied.
# See the License for the specific language governing permissions and
# limitations under the License.
---
# Source: flyte/charts/contour/templates/certgen/serviceaccount.yaml
apiVersion: v1
kind: ServiceAccount
metadata:
  name: flyte-contour-contour-certgen
  namespace: flyte
  annotations:
    "helm.sh/hook": "pre-install,pre-upgrade"
    "helm.sh/hook-delete-policy": before-hook-creation,hook-succeeded
  labels:
    app.kubernetes.io/name: contour
    helm.sh/chart: contour-4.1.2
    app.kubernetes.io/instance: flyte
    app.kubernetes.io/managed-by: Helm
    app.kubernetes.io/component: contour-certgen
---
# Source: flyte/charts/contour/templates/certgen/rbac.yaml
apiVersion: rbac.authorization.k8s.io/v1
kind: Role
metadata:
  name: flyte-contour-contour-certgen
  namespace: flyte
  annotations:
    "helm.sh/hook": "pre-install,pre-upgrade"
    "helm.sh/hook-delete-policy": before-hook-creation,hook-succeeded
  labels:
    app.kubernetes.io/name: contour
    helm.sh/chart: contour-4.1.2
    app.kubernetes.io/instance: flyte
    app.kubernetes.io/managed-by: Helm
    app.kubernetes.io/component: contour-certgen
rules:
  - apiGroups:
      - ""
    resources:
      - secrets
    verbs:
      - create
      - update
---
# Source: flyte/charts/contour/templates/certgen/rbac.yaml
apiVersion: rbac.authorization.k8s.io/v1
kind: RoleBinding
metadata:
  name: flyte-contour-contour-certgen
  namespace: flyte
  annotations:
    "helm.sh/hook": "pre-install,pre-upgrade"
    "helm.sh/hook-delete-policy": before-hook-creation,hook-succeeded
  labels:
    app.kubernetes.io/name: contour
    helm.sh/chart: contour-4.1.2
    app.kubernetes.io/instance: flyte
    app.kubernetes.io/managed-by: Helm
    app.kubernetes.io/component: contour-certgen
roleRef:
  apiGroup: rbac.authorization.k8s.io
  kind: Role
  name: flyte-contour-contour-certgen
subjects:
  - kind: ServiceAccount
    name: flyte-contour-contour-certgen
---
# Source: flyte/charts/contour/templates/certgen/job.yaml
apiVersion: batch/v1
kind: Job
metadata:
  name: flyte-contour-contour-certgen
  namespace: flyte
  annotations:
    "helm.sh/hook": "pre-install,pre-upgrade"
    "helm.sh/hook-weight": "1"
    "helm.sh/hook-delete-policy": before-hook-creation,hook-succeeded
  labels:
    app.kubernetes.io/name: contour
    helm.sh/chart: contour-4.1.2
    app.kubernetes.io/instance: flyte
    app.kubernetes.io/managed-by: Helm
    app.kubernetes.io/component: contour-certgen
spec:
  ttlSecondsAfterFinished: 0
  template:
    metadata:
      labels:
        app.kubernetes.io/name: contour
        helm.sh/chart: contour-4.1.2
        app.kubernetes.io/instance: flyte
        app.kubernetes.io/managed-by: Helm
        app.kubernetes.io/component: contour-certgen
    spec:
      
      containers:
        - name: contour
          image: docker.io/bitnami/contour:1.12.0-debian-10-r0
          imagePullPolicy: IfNotPresent
          command:
            - contour
          args:
            - certgen
            - --kube
            - --incluster
            - --overwrite
            - --secrets-format=compact
            - --namespace=$(CONTOUR_NAMESPACE)
          env:
            - name: CONTOUR_NAMESPACE
              valueFrom:
                fieldRef:
                  fieldPath: metadata.namespace
          resources: 
            limits:
              cpu: 100m
              memory: 100Mi
            requests:
              cpu: 10m
              memory: 50Mi
      restartPolicy: Never
      serviceAccountName: flyte-contour-contour-certgen
      securityContext:
        runAsUser: 1001
        runAsGroup: 1001
        fsGroup: 
        runAsNonRoot: true
  parallelism: 1
  completions: 1
  backoffLimit: 1<|MERGE_RESOLUTION|>--- conflicted
+++ resolved
@@ -3290,11 +3290,7 @@
   template:
     metadata:
       annotations:
-<<<<<<< HEAD
-        configChecksum: "95a59a1199d90bbcdd51417e3bd062640c702aa9514524d295630f855174f79"
-=======
-        configChecksum: "0330846fbb9f22cddfd65abeed5ec540bc78a6ac7dbb456338fff2f7be7ccfe"
->>>>>>> 52bfd522
+        configChecksum: "04c1f3d014e0ce2424641f00ecdd3dbfcf0b3068a00a9ab7baf3657c3bc7db8"
       labels: 
         app.kubernetes.io/name: flyteadmin
         app.kubernetes.io/instance: flyte
