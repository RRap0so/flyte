--- conflicted
+++ resolved
@@ -94,31 +94,6 @@
     app.kubernetes.io/version: "2.2.0"
     app.kubernetes.io/managed-by: Helm
   name: flyte-kubernetes-dashboard
----
-# Source: flyte-sandbox/charts/sparkoperator/templates/serviceaccount.yaml
-apiVersion: v1
-kind: ServiceAccount
-metadata:
-  name: flyte-sparkoperator
-  labels:
-    helm.sh/chart: sparkoperator-1.0.6
-    app.kubernetes.io/name: sparkoperator
-    app.kubernetes.io/instance: flyte
-    app.kubernetes.io/version: "v1beta2-1.2.0-3.0.0"
-    app.kubernetes.io/managed-by: Helm
----
-# Source: flyte-sandbox/charts/sparkoperator/templates/spark-serviceaccount.yaml
-apiVersion: v1
-kind: ServiceAccount
-metadata:
-  name: flyte-spark
-  namespace: flyte
-  labels:
-    helm.sh/chart: sparkoperator-1.0.6
-    app.kubernetes.io/name: sparkoperator
-    app.kubernetes.io/instance: flyte
-    app.kubernetes.io/version: "v1beta2-1.2.0-3.0.0"
-    app.kubernetes.io/managed-by: Helm
 ---
 # Source: flyte-sandbox/charts/flyte/templates/admin/secret-auth.yaml
 apiVersion: v1
@@ -2343,95 +2318,6 @@
       - list
       - watch
 ---
-# Source: flyte-sandbox/charts/sparkoperator/templates/rbac.yaml
-apiVersion: rbac.authorization.k8s.io/v1
-kind: ClusterRole
-metadata:
-  name: flyte-sparkoperator
-  labels:
-    helm.sh/chart: sparkoperator-1.0.6
-    app.kubernetes.io/name: sparkoperator
-    app.kubernetes.io/instance: flyte
-    app.kubernetes.io/version: "v1beta2-1.2.0-3.0.0"
-    app.kubernetes.io/managed-by: Helm
-rules:
-- apiGroups:
-  - ""
-  resources:
-  - pods
-  verbs:
-  - "*"
-- apiGroups:
-  - ""
-  resources:
-  - services
-  - configmaps
-  - secrets
-  verbs:
-  - create
-  - get
-  - delete
-  - update
-- apiGroups:
-  - extensions
-  - networking.k8s.io
-  resources:
-  - ingresses
-  verbs:
-  - create
-  - get
-  - delete
-- apiGroups:
-  - ""
-  resources:
-  - nodes
-  verbs:
-  - get
-- apiGroups:
-  - ""
-  resources:
-  - events
-  verbs:
-  - create
-  - update
-  - patch
-- apiGroups:
-  - ""
-  resources:
-  - resourcequotas
-  verbs:
-  - get
-  - list
-  - watch
-- apiGroups:
-  - apiextensions.k8s.io
-  resources:
-  - customresourcedefinitions
-  verbs:
-  - create
-  - get
-  - update
-  - delete
-- apiGroups:
-  - admissionregistration.k8s.io
-  resources:
-  - mutatingwebhookconfigurations
-  - validatingwebhookconfigurations
-  verbs:
-  - create
-  - get
-  - update
-  - delete
-- apiGroups:
-  - sparkoperator.k8s.io
-  resources:
-  - sparkapplications
-  - sparkapplications/status
-  - scheduledsparkapplications
-  - scheduledsparkapplications/status
-  verbs:
-  - "*"
----
 # Source: flyte-sandbox/charts/contour/templates/contour/rbac.yaml
 apiVersion: rbac.authorization.k8s.io/v1
 kind: ClusterRoleBinding
@@ -2572,26 +2458,6 @@
   - kind: ServiceAccount
     name: flyte-kubernetes-dashboard
     namespace: flyte
----
-# Source: flyte-sandbox/charts/sparkoperator/templates/rbac.yaml
-apiVersion: rbac.authorization.k8s.io/v1
-kind: ClusterRoleBinding
-metadata:
-  name: flyte-sparkoperator
-  labels:
-    helm.sh/chart: sparkoperator-1.0.6
-    app.kubernetes.io/name: sparkoperator
-    app.kubernetes.io/instance: flyte
-    app.kubernetes.io/version: "v1beta2-1.2.0-3.0.0"
-    app.kubernetes.io/managed-by: Helm
-subjects:
-  - kind: ServiceAccount
-    name: flyte-sparkoperator
-    namespace: flyte
-roleRef:
-  kind: ClusterRole
-  name: flyte-sparkoperator
-  apiGroup: rbac.authorization.k8s.io
 ---
 # Source: flyte-sandbox/charts/kubernetes-dashboard/templates/role.yaml
 # Copyright 2017 The Kubernetes Authors.
@@ -2639,32 +2505,6 @@
     resourceNames: ["heapster", "http:heapster:", "https:heapster:", "dashboard-metrics-scraper", "http:dashboard-metrics-scraper"]
     verbs: ["get"]
 ---
-# Source: flyte-sandbox/charts/sparkoperator/templates/spark-rbac.yaml
-apiVersion: rbac.authorization.k8s.io/v1
-kind: Role
-metadata:
-  name: spark-role
-  namespace: flyte
-  labels:
-    helm.sh/chart: sparkoperator-1.0.6
-    app.kubernetes.io/name: sparkoperator
-    app.kubernetes.io/instance: flyte
-    app.kubernetes.io/version: "v1beta2-1.2.0-3.0.0"
-    app.kubernetes.io/managed-by: Helm
-rules:
-- apiGroups:
-  - ""
-  resources:
-  - pods
-  verbs:
-  - "*"
-- apiGroups:
-  - ""
-  resources:
-  - services
-  verbs:
-  - "*"
----
 # Source: flyte-sandbox/charts/kubernetes-dashboard/templates/rolebinding.yaml
 # Copyright 2017 The Kubernetes Authors.
 #
@@ -2698,27 +2538,6 @@
   - kind: ServiceAccount
     name: flyte-kubernetes-dashboard
     namespace: flyte
----
-# Source: flyte-sandbox/charts/sparkoperator/templates/spark-rbac.yaml
-apiVersion: rbac.authorization.k8s.io/v1
-kind: RoleBinding
-metadata:
-  name: spark
-  namespace: flyte
-  labels:
-    helm.sh/chart: sparkoperator-1.0.6
-    app.kubernetes.io/name: sparkoperator
-    app.kubernetes.io/instance: flyte
-    app.kubernetes.io/version: "v1beta2-1.2.0-3.0.0"
-    app.kubernetes.io/managed-by: Helm
-subjects:
-- kind: ServiceAccount
-  name: flyte-spark
-  namespace: flyte
-roleRef:
-  kind: Role
-  name: spark-role
-  apiGroup: rbac.authorization.k8s.io
 ---
 # Source: flyte-sandbox/charts/contour/templates/contour/service.yaml
 apiVersion: v1
@@ -3334,7 +3153,7 @@
         - name: check-db-ready
           image: ecr.flyte.org/ubuntu/postgres:13-21.04_beta
           securityContext:
-            runAsUser: 0
+             runAsUser: 0
           command:
           - sh
           - -c
@@ -3345,7 +3164,7 @@
           - /etc/flyte/config/*.yaml
           - migrate
           - run
-          image: "cr.flyte.org/flyteorg/flyteadmin:v0.6.53"
+          image: "cr.flyte.org/flyteorg/flyteadmin:v0.6.43"
           imagePullPolicy: "IfNotPresent"
           name: run-migrations
           volumeMounts:
@@ -3361,7 +3180,7 @@
           - flytesnacks
           - flytetester
           - flyteexamples
-          image: "cr.flyte.org/flyteorg/flyteadmin:v0.6.53"
+          image: "cr.flyte.org/flyteorg/flyteadmin:v0.6.43"
           imagePullPolicy: "IfNotPresent"
           name: seed-projects
           volumeMounts:
@@ -3374,7 +3193,7 @@
           - /etc/flyte/config/*.yaml
           - clusterresource
           - sync
-          image: "cr.flyte.org/flyteorg/flyteadmin:v0.6.53"
+          image: "cr.flyte.org/flyteorg/flyteadmin:v0.6.43"
           imagePullPolicy: "IfNotPresent"
           name: sync-cluster-resources
           volumeMounts:
@@ -3384,7 +3203,7 @@
           - mountPath: /etc/flyte/config
             name: config-volume
         - name: generate-secrets
-          image: "cr.flyte.org/flyteorg/flyteadmin:v0.6.53"
+          image: "cr.flyte.org/flyteorg/flyteadmin:v0.6.43"
           imagePullPolicy: "IfNotPresent"
           command: ["/bin/sh", "-c"]
           args:
@@ -3407,7 +3226,7 @@
         - --config
         - /etc/flyte/config/*.yaml
         - serve
-        image: "cr.flyte.org/flyteorg/flyteadmin:v0.6.53"
+        image: "cr.flyte.org/flyteorg/flyteadmin:v0.6.43"
         imagePullPolicy: "IfNotPresent"
         name: flyteadmin
         ports:
@@ -3496,9 +3315,9 @@
     spec:
       securityContext:
         runAsUser: 1000
-        fsGroupChangePolicy: "Always"
+        fsGroupChangePolicy: "OnRootMismatch"
       containers:
-      - image: "cr.flyte.org/flyteorg/flyteconsole:v0.30.0"
+      - image: "cr.flyte.org/flyteorg/flyteconsole:v0.29.0"
         imagePullPolicy: "IfNotPresent"
         name: flyteconsole
         envFrom:
@@ -3548,13 +3367,14 @@
         app.kubernetes.io/managed-by: Helm
     spec:
       securityContext:
-        fsGroup: 65534
+        fsGroup: 1001
         runAsUser: 1001
-        fsGroupChangePolicy: "Always"
+        fsGroupChangePolicy: "OnRootMismatch"
       initContainers:
-<<<<<<< HEAD
       - name: check-db-ready
         image: postgres:10.16-alpine
+        securityContext:
+          runAsUser: 0
         command:
           - sh
           - -c
@@ -3594,56 +3414,6 @@
             ephemeral-storage: 50Mi
             memory: 50Mi
         volumeMounts:
-=======
-        - name: check-db-ready
-          image: ecr.flyte.org/ubuntu/postgres:13-21.04_beta
-          securityContext:
-             runAsUser: 0
-          command:
-            - sh
-            - -c
-            - until pg_isready -h postgres -p 5432; do echo waiting for database; sleep 2; done;
-        - command:
-            - datacatalog
-            - --config
-            - /etc/datacatalog/config/*.yaml
-            - migrate
-            - run
-          image: "cr.flyte.org/flyteorg/datacatalog:v0.3.16"
-          imagePullPolicy: "IfNotPresent"
-          name: run-migrations
-          volumeMounts:
-            
-            - mountPath: /etc/datacatalog/config
-              name: config-volume
-      containers:
-        - command:
-            - datacatalog
-            - --config
-            - /etc/datacatalog/config/*.yaml
-            - serve
-          image: "cr.flyte.org/flyteorg/datacatalog:v0.3.16"
-          imagePullPolicy: "IfNotPresent"
-          name: datacatalog
-          ports:
-            - containerPort: 8088
-            - containerPort: 8089
-          resources: 
-            limits:
-              cpu: 500m
-              ephemeral-storage: 100Mi
-              memory: 500Mi
-            requests:
-              cpu: 10m
-              ephemeral-storage: 50Mi
-              memory: 50Mi
-          volumeMounts:
-            
-            - mountPath: /etc/datacatalog/config
-              name: config-volume
-      serviceAccountName: datacatalog
-      volumes:
->>>>>>> abb2c291
         
         - mountPath: /etc/datacatalog/config
           name: config-volume
@@ -3693,149 +3463,22 @@
         - precheck
         - --config
         - /etc/flyte/config/*.yaml
-        image: "cr.flyte.org/flyteorg/flytescheduler:v0.6.53"
+        image: "cr.flyte.org/flyteorg/flytescheduler:v0.6.43"
         imagePullPolicy: "IfNotPresent"
         name: flytescheduler-check
         volumeMounts:
           
           - mountPath: /etc/flyte/config
             name: config-volume
-          - name: auth
-            mountPath: /etc/secrets/
       containers:
       - command:
         - flytescheduler
         - run
         - --config
         - /etc/flyte/config/*.yaml
-<<<<<<< HEAD
         image: "cr.flyte.org/flyteorg/flytescheduler:v0.6.43"
         imagePullPolicy: "IfNotPresent"
         name: flytescheduler
-=======
-        image: "cr.flyte.org/flyteorg/flytescheduler:v0.6.53"
-        imagePullPolicy: "IfNotPresent"
-        name: flytescheduler
-        resources: 
-          limits:
-            cpu: 250m
-            ephemeral-storage: 100Mi
-            memory: 500Mi
-          requests:
-            cpu: 10m
-            ephemeral-storage: 50Mi
-            memory: 50Mi
-        volumeMounts:
-          
-          - mountPath: /etc/flyte/config
-            name: config-volume
-          - name: auth
-            mountPath: /etc/secrets/
-      serviceAccountName: flyteadmin
-      volumes:
-        
-        - emptyDir: {}
-          name: shared-data
-        - configMap:
-            name: flyte-scheduler-config
-          name: config-volume
-        - name: auth
-          secret:
-            secretName: flyte-propeller-auth
----
-# Source: flyte/templates/minio/deployment.yaml
-apiVersion: apps/v1
-kind: Deployment
-metadata:
-  name: minio
-  namespace: flyte
-  labels: 
-    app.kubernetes.io/name: minio
-    app.kubernetes.io/instance: flyte
-    helm.sh/chart: flyte-v0.1.10
-    app.kubernetes.io/managed-by: Helm
-spec:
-  replicas: 1
-  selector:
-    matchLabels: 
-      app.kubernetes.io/name: minio
-      app.kubernetes.io/instance: flyte
-  template:
-    metadata:
-      labels: 
-        app.kubernetes.io/name: minio
-        app.kubernetes.io/instance: flyte
-        helm.sh/chart: flyte-v0.1.10
-        app.kubernetes.io/managed-by: Helm
-    spec:
-      containers:
-      - image: "ecr.flyte.org/bitnami/minio:2021.10.13-debian-10-r0"
-        imagePullPolicy: "IfNotPresent"
-        name: minio
-        env:
-          - name: MINIO_ACCESS_KEY
-            value: minio
-          - name: MINIO_SECRET_KEY
-            value: miniostorage
-          - name: MINIO_DEFAULT_BUCKETS
-            value: my-s3-bucket
-        ports:
-        - containerPort: 9000
-          name: minio
-        - containerPort: 9001
-          name: minio-console
-        resources: 
-          limits:
-            cpu: 200m
-            memory: 512Mi
-          requests:
-            cpu: 10m
-            memory: 128Mi
-        volumeMounts:
-        - name: minio-storage
-          mountPath: /data
-      volumes:
-      - name: minio-storage
-        emptyDir: {}
----
-# Source: flyte/templates/postgres/deployment.yaml
-apiVersion: apps/v1
-kind: Deployment
-metadata:
-  name: postgres
-  namespace: flyte
-  labels: 
-    app.kubernetes.io/name: postgres
-    app.kubernetes.io/instance: flyte
-    helm.sh/chart: flyte-v0.1.10
-    app.kubernetes.io/managed-by: Helm
-spec:
-  replicas: 1
-  selector:
-    matchLabels: 
-      app.kubernetes.io/name: postgres
-      app.kubernetes.io/instance: flyte
-  template:
-    metadata:
-      labels: 
-        app.kubernetes.io/name: postgres
-        app.kubernetes.io/instance: flyte
-        helm.sh/chart: flyte-v0.1.10
-        app.kubernetes.io/managed-by: Helm
-    spec:
-      containers:
-      - image: "ecr.flyte.org/ubuntu/postgres:13-21.04_beta"
-        imagePullPolicy: "IfNotPresent"
-        name: postgres
-        env:
-        - name: POSTGRES_HOST_AUTH_METHOD
-          value: trust
-        - name: POSTGRES_DB
-          value: flyteadmin
-        ports:
-        - containerPort: 5432
-          name: postgres
->>>>>>> abb2c291
         resources: 
           limits:
             cpu: 250m
@@ -3899,7 +3542,7 @@
           valueFrom:
             fieldRef:
               fieldPath: metadata.name
-        image: "cr.flyte.org/flyteorg/flytepropeller:v0.15.17"
+        image: "cr.flyte.org/flyteorg/flytepropeller:v0.14.13"
         imagePullPolicy: "IfNotPresent"
         name: flytepropeller
         ports:
@@ -3945,7 +3588,7 @@
       labels:
         app: flyte-pod-webhook
         app.kubernetes.io/name: flyte-pod-webhook
-        app.kubernetes.io/version: v0.15.17
+        app.kubernetes.io/version: v0.14.13
       annotations:
         configChecksum: "14d151fc605003a3ee14f13fd0245299ae6bd33925020a29a7327021e5f2138"
     spec:
@@ -3956,7 +3599,7 @@
       serviceAccountName: flyte-pod-webhook
       initContainers:
       - name: generate-secrets
-        image: "cr.flyte.org/flyteorg/flytepropeller:v0.15.17"
+        image: "cr.flyte.org/flyteorg/flytepropeller:v0.14.13"
         imagePullPolicy: "IfNotPresent"
         command:
           - flytepropeller
@@ -3979,7 +3622,7 @@
             mountPath: /etc/flyte/config
       containers:
         - name: webhook
-          image: "cr.flyte.org/flyteorg/flytepropeller:v0.15.17"
+          image: "cr.flyte.org/flyteorg/flytepropeller:v0.14.13"
           imagePullPolicy: "IfNotPresent"
           command:
             - flytepropeller
@@ -4108,76 +3751,6 @@
       - name: tmp-volume
         emptyDir: {}
 ---
-# Source: flyte-sandbox/charts/sparkoperator/templates/deployment.yaml
-# If the admission webhook is enabled, then a post-install step is required
-# to generate and install the secret in the operator namespace.
-
-# In the post-install hook, the token corresponding to the operator service account
-# is used to authenticate with the Kubernetes API server to install the secret bundle.
-
-apiVersion: apps/v1
-kind: Deployment
-metadata:
-  name: flyte-sparkoperator
-  labels:
-    helm.sh/chart: sparkoperator-1.0.6
-    app.kubernetes.io/name: sparkoperator
-    app.kubernetes.io/instance: flyte
-    app.kubernetes.io/version: "v1beta2-1.2.0-3.0.0"
-    app.kubernetes.io/managed-by: Helm
-spec:
-  replicas: 1
-  selector:
-    matchLabels:
-      app.kubernetes.io/name: sparkoperator
-      app.kubernetes.io/instance: flyte
-  strategy:
-    type: Recreate
-  template:
-    metadata:
-      annotations:
-        prometheus.io/scrape: "true"
-        prometheus.io/port: "10254"
-        prometheus.io/path: /metrics
-      labels:
-        app.kubernetes.io/name: sparkoperator
-        app.kubernetes.io/instance: flyte
-    spec:
-      serviceAccountName: flyte-sparkoperator
-      securityContext:
-        {}
-      containers:
-      - name: sparkoperator
-        image: gcr.io/spark-operator/spark-operator:v1beta2-1.2.0-3.0.0
-        imagePullPolicy: IfNotPresent
-        securityContext:
-          {}
-        ports:
-          - name: "metrics"
-            containerPort: 10254
-        
-        args:
-        - -v=2
-        - -logtostderr
-        - -namespace=
-        - -ingress-url-format=
-        - -controller-threads=10
-        - -resync-interval=30
-        - -enable-batch-scheduler=false
-        - -enable-metrics=true
-        - -metrics-labels=app_type
-        - -metrics-port=10254
-        - -metrics-endpoint=/metrics
-        - -metrics-prefix=
-        - -enable-resource-quota-enforcement=false
-        resources:
-          limits:
-            cpu: 1000m
-            memory: 500M
-          requests:
-            cpu: 10m
-            memory: 50M
----
 # Source: flyte-sandbox/templates/minio/deployment.yaml
 apiVersion: apps/v1
 kind: Deployment
@@ -4308,7 +3881,7 @@
             - /etc/flyte/config/*.yaml
             - clusterresource
             - sync
-            image: "cr.flyte.org/flyteorg/flyteadmin:v0.6.53"
+            image: "cr.flyte.org/flyteorg/flyteadmin:v0.6.43"
             imagePullPolicy: "IfNotPresent"
             name: sync-cluster-resources
             volumeMounts:
@@ -4485,6 +4058,7 @@
             backend:
               serviceName: flyteadmin
               servicePort: 81
+      host: ""
 ---
 # Source: flyte-sandbox/charts/kubernetes-dashboard/templates/ingress.yaml
 # Copyright 2017 The Kubernetes Authors.
