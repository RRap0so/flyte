--- conflicted
+++ resolved
@@ -3289,11 +3289,7 @@
   template:
     metadata:
       annotations:
-<<<<<<< HEAD
-        configChecksum: "95a59a1199d90bbcdd51417e3bd062640c702aa9514524d295630f855174f79"
-=======
         configChecksum: "04c1f3d014e0ce2424641f00ecdd3dbfcf0b3068a00a9ab7baf3657c3bc7db8"
->>>>>>> d65b6fea
       labels: 
         app.kubernetes.io/name: flyteadmin
         app.kubernetes.io/instance: flyte
@@ -3679,11 +3675,7 @@
   template:
     metadata:
       annotations:
-<<<<<<< HEAD
-        configChecksum: "dd273223fd6cf71874dcefd6f177c770605d1debd3b944b692187b7046f82cf"
-=======
         configChecksum: "77b895cdd5f689eecbbf2a08824f405d3cad3205f1ce2d5356378b9034a33ca"
->>>>>>> d65b6fea
       labels: 
         app.kubernetes.io/name: flytepropeller
         app.kubernetes.io/instance: flyte
@@ -3748,11 +3740,7 @@
         app.kubernetes.io/name: flyte-pod-webhook
         app.kubernetes.io/version: v0.12.9
       annotations:
-<<<<<<< HEAD
-        configChecksum: "dd273223fd6cf71874dcefd6f177c770605d1debd3b944b692187b7046f82cf"
-=======
         configChecksum: "77b895cdd5f689eecbbf2a08824f405d3cad3205f1ce2d5356378b9034a33ca"
->>>>>>> d65b6fea
     spec:
       serviceAccountName: flyte-pod-webhook
       initContainers:
