--- conflicted
+++ resolved
@@ -342,11 +342,7 @@
         app.kubernetes.io/instance: flyte
         app.kubernetes.io/component: flyte-binary
       annotations:
-<<<<<<< HEAD
-        checksum/configuration: 0d432144888b2543672f4337bc9a341f7b9f1faf2f2a855620e07ac55315bf52
-=======
         checksum/configuration: b2fb0938b3a627d086ba056e8769d9c683f64aaed96765330ffa1478b64f6a1f
->>>>>>> e6bd94a4
         checksum/cluster-resource-templates: 7dfa59f3d447e9c099b8f8ffad3af466fecbc9cf9f8c97295d9634254a55d4ae
     spec:
       serviceAccountName: flyte-flyte-binary
