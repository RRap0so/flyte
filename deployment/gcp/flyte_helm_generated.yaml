---
# Source: flyte/templates/pytorch-operator/namespace.yaml
apiVersion: v1
kind: Namespace
metadata:
  name: pytorch-operator
---
# Source: flyte/charts/sparkoperator/templates/serviceaccount.yaml
apiVersion: v1
kind: ServiceAccount
metadata:
  name: flyte-sparkoperator
  labels:
    helm.sh/chart: sparkoperator-1.0.6
    app.kubernetes.io/name: sparkoperator
    app.kubernetes.io/instance: flyte
    app.kubernetes.io/version: "v1beta2-1.2.0-3.0.0"
    app.kubernetes.io/managed-by: Helm
---
# Source: flyte/charts/sparkoperator/templates/spark-serviceaccount.yaml
apiVersion: v1
kind: ServiceAccount
metadata:
  name: flyte-spark
  namespace: flyte
  labels:
    helm.sh/chart: sparkoperator-1.0.6
    app.kubernetes.io/name: sparkoperator
    app.kubernetes.io/instance: flyte
    app.kubernetes.io/version: "v1beta2-1.2.0-3.0.0"
    app.kubernetes.io/managed-by: Helm
---
# Source: flyte/templates/admin/rbac.yaml
apiVersion: v1
kind: ServiceAccount
metadata:
  name: flyteadmin
  namespace: flyte
  labels: 
    app.kubernetes.io/name: flyteadmin
    app.kubernetes.io/instance: flyte
    helm.sh/chart: flyte-v0.1.10
    app.kubernetes.io/managed-by: Helm
---
# Source: flyte/templates/datacatalog/rbac.yaml
apiVersion: v1
kind: ServiceAccount
metadata:
  name: datacatalog
  namespace: flyte
  labels: 
    app.kubernetes.io/name: datacatalog
    app.kubernetes.io/instance: flyte
    helm.sh/chart: flyte-v0.1.10
    app.kubernetes.io/managed-by: Helm
---
# Source: flyte/templates/propeller/rbac.yaml
apiVersion: v1
kind: ServiceAccount
metadata:
  name: flytepropeller
  namespace: flyte
  labels: 
    app.kubernetes.io/name: flytepropeller
    app.kubernetes.io/instance: flyte
    helm.sh/chart: flyte-v0.1.10
    app.kubernetes.io/managed-by: Helm
---
# Source: flyte/templates/propeller/webhook.yaml
# Create a Service Account for webhook
apiVersion: v1
kind: ServiceAccount
metadata:
  name: flyte-pod-webhook
  namespace: flyte
---
# Source: flyte/templates/pytorch-operator/rbac.yaml
apiVersion: v1
kind: ServiceAccount
metadata:
  name: pytorch-operator
  namespace: pytorch-operator
  labels: 
    app.kubernetes.io/name: pytorch-operator
    app.kubernetes.io/instance: flyte
    helm.sh/chart: flyte-v0.1.10
    app.kubernetes.io/managed-by: Helm
---
# Source: flyte/templates/admin/secret-auth.yaml
apiVersion: v1
kind: Secret
metadata:
  name: flyte-admin-secrets
  namespace: flyte
type: Opaque
stringData:
---
# Source: flyte/templates/common/secret-auth.yaml
apiVersion: v1
kind: Secret
metadata:
  name: flyte-common-auth
  namespace: flyte
type: Opaque
stringData:
  client_secret: foobar
---
# Source: flyte/templates/propeller/webhook.yaml
# Create an empty secret that the first propeller pod will populate
apiVersion: v1
kind: Secret
metadata:
  name: flyte-pod-webhook
  namespace: flyte
type: Opaque
---
# Source: flyte/templates/admin/cluster_resource_configmap.yaml
apiVersion: v1
kind: ConfigMap
metadata:
  name: clusterresource-template
  namespace: flyte
  labels: 
    app.kubernetes.io/name: flyteadmin
    app.kubernetes.io/instance: flyte
    helm.sh/chart: flyte-v0.1.10
    app.kubernetes.io/managed-by: Helm
data:
  aa_namespace.yaml: | 
    apiVersion: v1
    kind: Namespace
    metadata:
      name: {{ namespace }}
    spec:
      finalizers:
      - kubernetes
    
  ab_project_resource_quota.yaml: | 
    apiVersion: v1
    kind: ResourceQuota
    metadata:
      name: project-quota
      namespace: {{ namespace }}
    spec:
      hard:
        limits.cpu: {{ projectQuotaCpu }}
        limits.memory: {{ projectQuotaMemory }}
    
  zz_copilot_config.yaml: | 
    kind: ConfigMap
    apiVersion: v1
    metadata:
      name: flyte-data-config
      namespace: {{ namespace }}
    data:
      config.yaml: | 
        storage:
          type: stow
          stow:
            kind: google
            config:
              json: ""
              project_id: <GOOGLE_PROJECT_ID>
              scopes: https://www.googleapis.com/auth/devstorage.read_write
          container: "<BUCKET_NAME>"
          enable-multicontainer: true
---
# Source: flyte/templates/admin/configmap.yaml
apiVersion: v1
kind: ConfigMap
metadata:
  name: flyte-admin-config
  namespace: flyte
  labels: 
    app.kubernetes.io/name: flyteadmin
    app.kubernetes.io/instance: flyte
    helm.sh/chart: flyte-v0.1.10
    app.kubernetes.io/managed-by: Helm
data:
<<<<<<< HEAD
  admin.yaml: | 
    admin:
      clientSecret: foobar
      endpoint: flyteadmin:81
      insecure: true
    event:
      capacity: 1000
      rate: 500
      type: admin
  db.yaml: | 
    database:
      host: postgres
=======
>>>>>>> af51fa93
  domain.yaml: | 
    domains:
    - id: development
      name: development
    - id: staging
      name: staging
    - id: production
      name: production
  logger.yaml: | 
    logger:
      level: 4
      show-source: true
  server.yaml: | 
    auth:
      appAuth:
        thirdPartyConfig:
          flyteClient:
            clientId: flytectl
            redirectUri: http://localhost:53593/callback
            scopes:
            - offline
            - all
      authorizedUris:
      - https://localhost:30081
      - http://flyteadmin:80
      - http://flyteadmin.flyte.svc.cluster.local:80
      userAuth:
        openId:
          baseUrl: https://accounts.google.com
          clientId: 657465813211-6eog7ek7li5k7i7fvgv2921075063hpe.apps.googleusercontent.com
          scopes:
          - profile
          - openid
    flyteadmin:
      eventVersion: 1
      metadataStoragePrefix:
      - metadata
      - admin
      metricsScope: 'flyte:'
      profilerPort: 10254
      roleNameKey: iam.amazonaws.com/role
      testing:
        host: http://flyteadmin
    server:
      grpcPort: 8089
      httpPort: 8088
      security:
        allowCors: true
        allowedHeaders:
        - Content-Type
        - flyte-authorization
        allowedOrigins:
        - '*'
        secure: false
        useAuth: false
  remoteData.yaml: | 
    remoteData:
      region: us-east-1
      scheme: gcp
      signedUrls:
        durationMinutes: 3
  storage.yaml: | 
    storage:
      type: stow
      stow:
        kind: google
        config:
          json: ""
          project_id: <GOOGLE_PROJECT_ID>
          scopes: https://www.googleapis.com/auth/devstorage.read_write
      container: "<BUCKET_NAME>"
      limits:
        maxDownloadMBs: 10
  task_resource_defaults.yaml: | 
    task_resources:
      defaults:
        cpu: 100m
        memory: 100Mi
        storage: 5Mi
      limits:
        cpu: 2
        gpu: 1
        memory: 1Gi
        storage: 20Mi
  cluster_resources.yaml: | 
    cluster_resources:
      customData:
      - production:
        - projectQuotaCpu:
            value: "5"
        - projectQuotaMemory:
            value: 4000Mi
        - defaultIamRole:
            value: ""
      - staging:
        - projectQuotaCpu:
            value: "2"
        - projectQuotaMemory:
            value: 3000Mi
        - defaultIamRole:
            value: ""
      - development:
        - projectQuotaCpu:
            value: "4"
        - projectQuotaMemory:
            value: 3000Mi
        - defaultIamRole:
            value: ""
      refresh: 5m
      refreshInterval: 5m
      templatePath: /etc/flyte/clusterresource/templates
---
# Source: flyte/templates/console/configmap.yaml
apiVersion: v1
kind: ConfigMap
metadata:
  name: flyte-console-config
  namespace: flyte
  labels: 
    app.kubernetes.io/name: flyteconsole
    app.kubernetes.io/instance: flyte
    helm.sh/chart: flyte-v0.1.10
    app.kubernetes.io/managed-by: Helm
data: 
  BASE_URL: /console
  CONFIG_DIR: /etc/flyte/config
  DISABLE_AUTH: "1"
---
# Source: flyte/templates/datacatalog/configmap.yaml
apiVersion: v1
kind: ConfigMap
metadata:
  name: datacatalog-config
  namespace: flyte
  labels: 
    app.kubernetes.io/name: datacatalog
    app.kubernetes.io/instance: flyte
    helm.sh/chart: flyte-v0.1.10
    app.kubernetes.io/managed-by: Helm
data:
  logger.yaml: | 
    logger:
      level: 4
      show-source: true
  server.yaml: | 
    application:
      grpcPort: 8089
      grpcServerReflection: true
      httpPort: 8080
    datacatalog:
      metrics-scope: datacatalog
      profiler-port: 10254
      storage-prefix: metadata/datacatalog
  storage.yaml: | 
    storage:
      type: stow
      stow:
        kind: google
        config:
          json: ""
          project_id: <GOOGLE_PROJECT_ID>
          scopes: https://www.googleapis.com/auth/devstorage.read_write
      container: "<BUCKET_NAME>"
      limits:
        maxDownloadMBs: 10
---
# Source: flyte/templates/propeller/configmap.yaml
apiVersion: v1
kind: ConfigMap
metadata:
  name: flyte-propeller-config
  namespace: flyte
  labels: 
    app.kubernetes.io/name: flyteadmin
    app.kubernetes.io/instance: flyte
    helm.sh/chart: flyte-v0.1.10
    app.kubernetes.io/managed-by: Helm
data:
  admin.yaml: | 
    admin:
      clientSecret: foobar
      endpoint: flyteadmin:81
      insecure: true
    event:
      capacity: 1000
      rate: 500
      type: admin
  catalog.yaml: | 
    catalog-cache:
      endpoint: datacatalog:89
      insecure: true
      type: datacatalog
  copilot.yaml: | 
    plugins:
      k8s:
        co-pilot:
          image: cr.flyte.org/lyft/flyteplugins/flytecopilot:dc4bdbd61cac88a39a5ff43e40f026bdbc2c78a2
          name: flyte-copilot-
          start-timeout: 30s
  core.yaml: | 
    propeller:
      downstream-eval-duration: 30s
      enable-admin-launcher: true
      leader-election:
        enabled: true
        lease-duration: 15s
        lock-config-map:
          name: propeller-leader
          namespace: flyte
        renew-deadline: 10s
        retry-period: 2s
      limit-namespace: all
      max-workflow-retries: 30
      metadata-prefix: metadata/propeller
      metrics-prefix: flyte
      prof-port: 10254
      queue:
        batch-size: -1
        batching-interval: 2s
        queue:
          base-delay: 5s
          capacity: 1000
          max-delay: 120s
          rate: 100
          type: maxof
        sub-queue:
          capacity: 100
          rate: 10
          type: bucket
        type: batch
      rawoutput-prefix: s3://my-s3-bucket/
      workers: 4
      workflow-reeval-duration: 30s
    webhook:
      certDir: /etc/webhook/certs
      serviceName: flyte-pod-webhook
  enabled_plugins.yaml: | 
    tasks:
      task-plugins:
        default-for-task-types:
          container: container
          container_array: k8s-array
          sidecar: sidecar
        enabled-plugins:
        - container
        - sidecar
        - k8s-array
  k8s.yaml: | 
    plugins:
      k8s:
        default-cpus: 100m
        default-env-vars: []
        default-memory: 100Mi
  logger.yaml: | 
    logger:
      level: 4
      show-source: true
  resource_manager.yaml: | 
    propeller:
      resourcemanager:
        redis:
          hostKey: mypassword
          hostPath: redis-resource-manager:6379
        resourceMaxQuota: 10000
        type: noop
  spark.yaml: | 
    plugins:
      spark:
        spark-config-default:
        - spark.hadoop.fs.s3a.aws.credentials.provider: com.amazonaws.auth.DefaultAWSCredentialsProviderChain
        - spark.hadoop.mapreduce.fileoutputcommitter.algorithm.version: "2"
        - spark.kubernetes.allocation.batch.size: "50"
        - spark.hadoop.fs.s3a.acl.default: BucketOwnerFullControl
        - spark.hadoop.fs.s3n.impl: org.apache.hadoop.fs.s3a.S3AFileSystem
        - spark.hadoop.fs.AbstractFileSystem.s3n.impl: org.apache.hadoop.fs.s3a.S3A
        - spark.hadoop.fs.s3.impl: org.apache.hadoop.fs.s3a.S3AFileSystem
        - spark.hadoop.fs.AbstractFileSystem.s3.impl: org.apache.hadoop.fs.s3a.S3A
        - spark.hadoop.fs.s3a.impl: org.apache.hadoop.fs.s3a.S3AFileSystem
        - spark.hadoop.fs.AbstractFileSystem.s3a.impl: org.apache.hadoop.fs.s3a.S3A
        - spark.hadoop.fs.s3a.multipart.threshold: "536870912"
        - spark.blacklist.enabled: "true"
        - spark.blacklist.timeout: 5m
        - spark.task.maxfailures: "8"
  storage.yaml: | 
    storage:
      type: stow
      stow:
        kind: google
        config:
          json: ""
          project_id: <GOOGLE_PROJECT_ID>
          scopes: https://www.googleapis.com/auth/devstorage.read_write
      container: "<BUCKET_NAME>"
      limits:
        maxDownloadMBs: 10
  cache.yaml: |
    cache:
      max_size_mbs: 0
      target_gc_percent: 70
  task_logs.yaml: | 
    plugins:
      logs:
        cloudwatch-enabled: false
        kubernetes-enabled: false
---
# Source: flyte/templates/propeller/crds/flyteworkflow.yaml
apiVersion: apiextensions.k8s.io/v1beta1
kind: CustomResourceDefinition
metadata:
  name: flyteworkflows.flyte.lyft.com
spec:
  group: flyte.lyft.com
  names:
    kind: FlyteWorkflow
    plural: flyteworkflows
    shortNames:
    - fly
    singular: flyteworkflow
  scope: Namespaced
  version: v1alpha1
---
# Source: flyte/templates/pytorch-operator/crds/pytorchjobs.yaml
apiVersion: apiextensions.k8s.io/v1beta1
kind: CustomResourceDefinition
metadata:
  name: pytorchjobs.kubeflow.org
spec:
  additionalPrinterColumns:
  - JSONPath: .status.conditions[-1:].type
    name: State
    type: string
  - JSONPath: .metadata.creationTimestamp
    name: Age
    type: date
  group: kubeflow.org
  names:
    kind: PyTorchJob
    plural: pytorchjobs
    singular: pytorchjob
  scope: Namespaced
  subresources:
    status: {}
  validation:
    openAPIV3Schema:
      properties:
        spec:
          properties:
            pytorchReplicaSpecs:
              properties:
                Master:
                  properties:
                    replicas:
                      maximum: 1
                      minimum: 1
                      type: integer
                Worker:
                  properties:
                    replicas:
                      minimum: 1
                      type: integer
  versions:
  - name: v1
    served: true
    storage: true
---
# Source: flyte/charts/sparkoperator/templates/rbac.yaml
apiVersion: rbac.authorization.k8s.io/v1
kind: ClusterRole
metadata:
  name: flyte-sparkoperator
  labels:
    helm.sh/chart: sparkoperator-1.0.6
    app.kubernetes.io/name: sparkoperator
    app.kubernetes.io/instance: flyte
    app.kubernetes.io/version: "v1beta2-1.2.0-3.0.0"
    app.kubernetes.io/managed-by: Helm
rules:
- apiGroups:
  - ""
  resources:
  - pods
  verbs:
  - "*"
- apiGroups:
  - ""
  resources:
  - services
  - configmaps
  - secrets
  verbs:
  - create
  - get
  - delete
  - update
- apiGroups:
  - extensions
  - networking.k8s.io
  resources:
  - ingresses
  verbs:
  - create
  - get
  - delete
- apiGroups:
  - ""
  resources:
  - nodes
  verbs:
  - get
- apiGroups:
  - ""
  resources:
  - events
  verbs:
  - create
  - update
  - patch
- apiGroups:
  - ""
  resources:
  - resourcequotas
  verbs:
  - get
  - list
  - watch
- apiGroups:
  - apiextensions.k8s.io
  resources:
  - customresourcedefinitions
  verbs:
  - create
  - get
  - update
  - delete
- apiGroups:
  - admissionregistration.k8s.io
  resources:
  - mutatingwebhookconfigurations
  - validatingwebhookconfigurations
  verbs:
  - create
  - get
  - update
  - delete
- apiGroups:
  - sparkoperator.k8s.io
  resources:
  - sparkapplications
  - sparkapplications/status
  - scheduledsparkapplications
  - scheduledsparkapplications/status
  verbs:
  - "*"
---
# Source: flyte/templates/admin/rbac.yaml
apiVersion: rbac.authorization.k8s.io/v1
kind: ClusterRole
metadata:
  name: flyteadmin
  labels: 
    app.kubernetes.io/name: flyteadmin
    app.kubernetes.io/instance: flyte
    helm.sh/chart: flyte-v0.1.10
    app.kubernetes.io/managed-by: Helm
rules:
- apiGroups:
  - ""
  - flyte.lyft.com
  - rbac.authorization.k8s.io
  resources:
  - configmaps
  - flyteworkflows
  - namespaces
  - pods
  - resourcequotas
  - roles
  - rolebindings
  - secrets
  - services
  - serviceaccounts
  - spark-role
  verbs:
  - '*'
---
# Source: flyte/templates/propeller/rbac.yaml
apiVersion: rbac.authorization.k8s.io/v1
kind: ClusterRole
metadata:
  name: flytepropeller
  labels: 
    app.kubernetes.io/name: flytepropeller
    app.kubernetes.io/instance: flyte
    helm.sh/chart: flyte-v0.1.10
    app.kubernetes.io/managed-by: Helm
rules:
# Allow RO access to PODS
- apiGroups:
  - ""
  resources:
  - pods
  verbs:
  - get
  - list
  - watch
# Allow Event recording access
- apiGroups:
  - ""
  resources:
  - events
  verbs:
  - create
  - update
  - delete
  - patch
# Allow Access All plugin objects
- apiGroups:
  - '*'
  resources:
  - '*'
  verbs:
  - get
  - list
  - watch
  - create
  - update
  - delete
  - patch
# Allow Access to CRD
- apiGroups:
  - apiextensions.k8s.io
  resources:
  - customresourcedefinitions
  verbs:
  - get
  - list
  - watch
  - create
  - delete
  - update
# Allow Access to all resources under flyte.lyft.com
- apiGroups:
  - flyte.lyft.com
  resources:
  - flyteworkflows
  - flyteworkflows/finalizers
  verbs:
  - get
  - list
  - watch
  - create
  - update
  - delete
  - patch
  - post
  - deletecollection
---
# Source: flyte/templates/propeller/webhook.yaml
# Create a ClusterRole for the webhook
# https://kubernetes.io/docs/admin/authorization/rbac/
kind: ClusterRole
apiVersion: rbac.authorization.k8s.io/v1
metadata:
  name: flyte-pod-webhook
  namespace: flyte
rules:
  - apiGroups:
      - "*"
    resources:
      - mutatingwebhookconfigurations
      - secrets
      - pods
    verbs:
      - get
      - create
      - update
      - patch
---
# Source: flyte/templates/pytorch-operator/rbac.yaml
apiVersion: rbac.authorization.k8s.io/v1
kind: ClusterRole
metadata:
  name: pytorch-operator-admin
  labels: 
    app.kubernetes.io/name: pytorch-operator
    app.kubernetes.io/instance: flyte
    helm.sh/chart: flyte-v0.1.10
    app.kubernetes.io/managed-by: Helm
rules: []
aggregationRule:
  clusterRoleSelectors:
  - matchLabels:
      rbac.authorization.kubeflow.org/aggregate-to-kubeflow-pytorchjobs-admin: "true"
---
# Source: flyte/templates/pytorch-operator/rbac.yaml
apiVersion: rbac.authorization.k8s.io/v1
kind: ClusterRole
metadata:
  name: pytorch-operator-edit
  labels: 
    app.kubernetes.io/name: pytorch-operator
    app.kubernetes.io/instance: flyte
    helm.sh/chart: flyte-v0.1.10
    app.kubernetes.io/managed-by: Helm
rules:
- apiGroups:
  - kubeflow.org
  resources:
  - pytorchjobs
  - pytorchjobs/status
  verbs:
  - get
  - list
  - watch
  - create
  - delete
  - deletecollection
  - patch
  - update
---
# Source: flyte/templates/pytorch-operator/rbac.yaml
apiVersion: rbac.authorization.k8s.io/v1
kind: ClusterRole
metadata:
  name: pytorch-operator-view
  labels: 
    app.kubernetes.io/name: pytorch-operator
    app.kubernetes.io/instance: flyte
    helm.sh/chart: flyte-v0.1.10
    app.kubernetes.io/managed-by: Helm
rules:
- apiGroups:
  - kubeflow.org
  resources:
  - pytorchjobs
  - pytorchjobs/status
  verbs:
  - get
  - list
  - watch
---
# Source: flyte/templates/pytorch-operator/rbac.yaml
apiVersion: rbac.authorization.k8s.io/v1
kind: ClusterRole
metadata:
  name: pytorch-operator
  labels: 
    app.kubernetes.io/name: pytorch-operator
    app.kubernetes.io/instance: flyte
    helm.sh/chart: flyte-v0.1.10
    app.kubernetes.io/managed-by: Helm
rules:
- apiGroups:
  - kubeflow.org
  resources:
  - pytorchjobs
  - pytorchjobs/status
  verbs:
  - '*'
- apiGroups:
  - apiextensions.k8s.io
  resources:
  - customresourcedefinitions
  verbs:
  - '*'
- apiGroups:
  - ""
  resources:
  - pods
  - services
  - endpoints
  - events
  verbs:
  - '*'
---
# Source: flyte/charts/sparkoperator/templates/rbac.yaml
apiVersion: rbac.authorization.k8s.io/v1
kind: ClusterRoleBinding
metadata:
  name: flyte-sparkoperator
  labels:
    helm.sh/chart: sparkoperator-1.0.6
    app.kubernetes.io/name: sparkoperator
    app.kubernetes.io/instance: flyte
    app.kubernetes.io/version: "v1beta2-1.2.0-3.0.0"
    app.kubernetes.io/managed-by: Helm
subjects:
  - kind: ServiceAccount
    name: flyte-sparkoperator
    namespace: flyte
roleRef:
  kind: ClusterRole
  name: flyte-sparkoperator
  apiGroup: rbac.authorization.k8s.io
---
# Source: flyte/templates/admin/rbac.yaml
apiVersion: rbac.authorization.k8s.io/v1beta1
kind: ClusterRoleBinding
metadata:
  name: flyteadmin-binding
  labels: 
    app.kubernetes.io/name: flyteadmin
    app.kubernetes.io/instance: flyte
    helm.sh/chart: flyte-v0.1.10
    app.kubernetes.io/managed-by: Helm
roleRef:
  apiGroup: rbac.authorization.k8s.io
  kind: ClusterRole
  name: flyteadmin
subjects:
- kind: ServiceAccount
  name: flyteadmin
  namespace: flyte
---
# Source: flyte/templates/propeller/rbac.yaml
apiVersion: rbac.authorization.k8s.io/v1beta1
kind: ClusterRoleBinding
metadata:
  name: flytepropeller
  labels: 
    app.kubernetes.io/name: flytepropeller
    app.kubernetes.io/instance: flyte
    helm.sh/chart: flyte-v0.1.10
    app.kubernetes.io/managed-by: Helm
roleRef:
  apiGroup: rbac.authorization.k8s.io
  kind: ClusterRole
  name: flytepropeller
subjects:
- kind: ServiceAccount
  name: flytepropeller
  namespace: flyte
---
# Source: flyte/templates/propeller/webhook.yaml
# Create a binding from Role -> ServiceAccount
kind: ClusterRoleBinding
apiVersion: rbac.authorization.k8s.io/v1
metadata:
  name: flyte-pod-webhook
  namespace: flyte
roleRef:
  apiGroup: rbac.authorization.k8s.io
  kind: ClusterRole
  name: flyte-pod-webhook
subjects:
  - kind: ServiceAccount
    name: flyte-pod-webhook
    namespace: flyte
---
# Source: flyte/templates/pytorch-operator/rbac.yaml
apiVersion: rbac.authorization.k8s.io/v1beta1
kind: ClusterRoleBinding
metadata:
  name: pytorch-operator
  labels: 
    app.kubernetes.io/name: pytorch-operator
    app.kubernetes.io/instance: flyte
    helm.sh/chart: flyte-v0.1.10
    app.kubernetes.io/managed-by: Helm
roleRef:
  apiGroup: rbac.authorization.k8s.io
  kind: ClusterRole
  name: pytorch-operator
subjects:
- kind: ServiceAccount
  name: pytorch-operator
  namespace: pytorch-operator
---
# Source: flyte/charts/sparkoperator/templates/spark-rbac.yaml
apiVersion: rbac.authorization.k8s.io/v1
kind: Role
metadata:
  name: spark-role
  namespace: flyte
  labels:
    helm.sh/chart: sparkoperator-1.0.6
    app.kubernetes.io/name: sparkoperator
    app.kubernetes.io/instance: flyte
    app.kubernetes.io/version: "v1beta2-1.2.0-3.0.0"
    app.kubernetes.io/managed-by: Helm
rules:
- apiGroups:
  - ""
  resources:
  - pods
  verbs:
  - "*"
- apiGroups:
  - ""
  resources:
  - services
  verbs:
  - "*"
---
# Source: flyte/charts/sparkoperator/templates/spark-rbac.yaml
apiVersion: rbac.authorization.k8s.io/v1
kind: RoleBinding
metadata:
  name: spark
  namespace: flyte
  labels:
    helm.sh/chart: sparkoperator-1.0.6
    app.kubernetes.io/name: sparkoperator
    app.kubernetes.io/instance: flyte
    app.kubernetes.io/version: "v1beta2-1.2.0-3.0.0"
    app.kubernetes.io/managed-by: Helm
subjects:
- kind: ServiceAccount
  name: flyte-spark
  namespace: flyte
roleRef:
  kind: Role
  name: spark-role
  apiGroup: rbac.authorization.k8s.io
---
# Source: flyte/templates/admin/service.yaml
apiVersion: v1
kind: Service
metadata:
  name: flyteadmin
  namespace: flyte
  labels: 
    app.kubernetes.io/name: flyteadmin
    app.kubernetes.io/instance: flyte
    helm.sh/chart: flyte-v0.1.10
    app.kubernetes.io/managed-by: Helm
  annotations: 
    projectcontour.io/upstream-protocol.h2c: grpc
spec:
  type: ClusterIP
  ports:
    - name: http
      port: 80
      protocol: TCP
      targetPort: 8088
    - name: grpc
      port: 81
      protocol: TCP
      targetPort: 8089
    - name: redoc
      protocol: TCP
      port: 87
      targetPort: 8087
    - name: http-metrics
      protocol: TCP
      port: 10254
  selector: 
    app.kubernetes.io/name: flyteadmin
    app.kubernetes.io/instance: flyte
---
# Source: flyte/templates/console/service.yaml
apiVersion: v1
kind: Service
metadata:
  name: flyteconsole
  namespace: flyte
  labels: 
    app.kubernetes.io/name: flyteconsole
    app.kubernetes.io/instance: flyte
    helm.sh/chart: flyte-v0.1.10
    app.kubernetes.io/managed-by: Helm
spec:
  type: ClusterIP
  ports:
  - port: 80
    protocol: TCP
    targetPort: 8080
  selector: 
    app.kubernetes.io/name: flyteconsole
    app.kubernetes.io/instance: flyte
---
# Source: flyte/templates/datacatalog/service.yaml
apiVersion: v1
kind: Service
metadata:
  name: datacatalog
  namespace: flyte
  labels: 
    app.kubernetes.io/name: datacatalog
    app.kubernetes.io/instance: flyte
    helm.sh/chart: flyte-v0.1.10
    app.kubernetes.io/managed-by: Helm
  annotations: 
    projectcontour.io/upstream-protocol.h2c: grpc
spec:
  type: NodePort
  ports:
  - name: grpc-2
    port: 8089
    protocol: TCP
    targetPort: 8089
  - name: http
    port: 88
    protocol: TCP
    targetPort: 8088
  - name: grpc
    port: 89
    protocol: TCP
    targetPort: 8089
  selector: 
    app.kubernetes.io/name: datacatalog
    app.kubernetes.io/instance: flyte
---
# Source: flyte/templates/propeller/webhook.yaml
# Service
apiVersion: v1
kind: Service
metadata:
  name: flyte-pod-webhook
  namespace: flyte
  annotations: 
    projectcontour.io/upstream-protocol.h2c: grpc
spec:
  selector:
    app: flyte-pod-webhook
  ports:
    - name: https
      protocol: TCP
      port: 443
      targetPort: 9443
---
# Source: flyte/templates/pytorch-operator/service.yaml
apiVersion: v1
kind: Service
metadata:
  name: pytorch-operator
  namespace: pytorch-operator
  labels: 
    app.kubernetes.io/name: pytorch-operator
    app.kubernetes.io/instance: flyte
    helm.sh/chart: flyte-v0.1.10
    app.kubernetes.io/managed-by: Helm
spec:
  type: ClusterIP
  ports:
  - name: monitoring-port
    port: 8443
    targetPort: 8443
  selector: 
    app.kubernetes.io/name: pytorch-operator
    app.kubernetes.io/instance: flyte
---
# Source: flyte/templates/redis/service.yaml
apiVersion: v1
kind: Service
metadata:
  name: redis-resource-manager
  namespace: flyte
  labels: 
    app.kubernetes.io/name: redis
    app.kubernetes.io/instance: flyte
    helm.sh/chart: flyte-v0.1.10
    app.kubernetes.io/managed-by: Helm
spec:
  type: ClusterIP
  ports:
  - name: redis
    port: 6379
    protocol: TCP
    targetPort: redis
  selector: 
    app.kubernetes.io/name: redis
    app.kubernetes.io/instance: flyte
---
# Source: flyte/charts/sparkoperator/templates/deployment.yaml
# If the admission webhook is enabled, then a post-install step is required
# to generate and install the secret in the operator namespace.

# In the post-install hook, the token corresponding to the operator service account
# is used to authenticate with the Kubernetes API server to install the secret bundle.

apiVersion: apps/v1
kind: Deployment
metadata:
  name: flyte-sparkoperator
  labels:
    helm.sh/chart: sparkoperator-1.0.6
    app.kubernetes.io/name: sparkoperator
    app.kubernetes.io/instance: flyte
    app.kubernetes.io/version: "v1beta2-1.2.0-3.0.0"
    app.kubernetes.io/managed-by: Helm
spec:
  replicas: 1
  selector:
    matchLabels:
      app.kubernetes.io/name: sparkoperator
      app.kubernetes.io/instance: flyte
  strategy:
    type: Recreate
  template:
    metadata:
      annotations:
        prometheus.io/scrape: "true"
        prometheus.io/port: "10254"
        prometheus.io/path: /metrics
      labels:
        app.kubernetes.io/name: sparkoperator
        app.kubernetes.io/instance: flyte
    spec:
      serviceAccountName: flyte-sparkoperator
      securityContext:
        {}
      containers:
      - name: sparkoperator
        image: gcr.io/spark-operator/spark-operator:v1beta2-1.2.0-3.0.0
        imagePullPolicy: IfNotPresent
        securityContext:
          {}
        ports:
          - name: "metrics"
            containerPort: 10254
        
        args:
        - -v=2
        - -logtostderr
        - -namespace=
        - -ingress-url-format=
        - -controller-threads=10
        - -resync-interval=30
        - -enable-batch-scheduler=false
        - -enable-metrics=true
        - -metrics-labels=app_type
        - -metrics-port=10254
        - -metrics-endpoint=/metrics
        - -metrics-prefix=
        - -enable-resource-quota-enforcement=false
        resources:
          limits:
            cpu: 1000m
            memory: 500M
          requests:
            cpu: 10m
            memory: 50M
---
# Source: flyte/templates/admin/deployment.yaml
apiVersion: apps/v1
kind: Deployment
metadata:
  name: flyteadmin
  namespace: flyte
  labels: 
    app.kubernetes.io/name: flyteadmin
    app.kubernetes.io/instance: flyte
    helm.sh/chart: flyte-v0.1.10
    app.kubernetes.io/managed-by: Helm
spec:
  replicas: 1
  selector:
    matchLabels: 
      app.kubernetes.io/name: flyteadmin
      app.kubernetes.io/instance: flyte
  template:
    metadata:
      annotations:
<<<<<<< HEAD
        configChecksum: "92b29521766a7bbdcf02808a8e736d925b0726993e7385a65514f1cd6e7288c"
=======
        configChecksum: "d4d9af7c401f521b6e135704e8d6e2a3b942f1719b79d1b63ea9be797e3f6aa"
>>>>>>> af51fa93
      labels: 
        app.kubernetes.io/name: flyteadmin
        app.kubernetes.io/instance: flyte
        helm.sh/chart: flyte-v0.1.10
        app.kubernetes.io/managed-by: Helm
    spec:
      initContainers:
        - command:
          - flyteadmin
          - --config
          - /etc/flyte/config/*.yaml
          - migrate
          - run
<<<<<<< HEAD
          image: "cr.flyte.org/flyteorg/flyteadmin:latest"
=======
          image: "cr.flyte.org/flyteorg/flyteadmin:v0.6.22"
>>>>>>> af51fa93
          imagePullPolicy: "IfNotPresent"
          name: run-migrations
          volumeMounts:
          
          - mountPath: /etc/flyte/config
            name: config-volume
        - command:
          - flyteadmin
          - --config
          - /etc/flyte/config/*.yaml
          - migrate
          - seed-projects
          - flytesnacks
          - flytetester
          - flyteexamples
<<<<<<< HEAD
          image: "cr.flyte.org/flyteorg/flyteadmin:latest"
=======
          image: "cr.flyte.org/flyteorg/flyteadmin:v0.6.22"
>>>>>>> af51fa93
          imagePullPolicy: "IfNotPresent"
          name: seed-projects
          volumeMounts:
          
          - mountPath: /etc/flyte/config
            name: config-volume
        - command:
          - flyteadmin
          - --config
          - /etc/flyte/config/*.yaml
          - clusterresource
          - sync
<<<<<<< HEAD
          image: "cr.flyte.org/flyteorg/flyteadmin:latest"
=======
          image: "cr.flyte.org/flyteorg/flyteadmin:v0.6.22"
>>>>>>> af51fa93
          imagePullPolicy: "IfNotPresent"
          name: sync-cluster-resources
          volumeMounts:
          
          - mountPath: /etc/flyte/clusterresource/templates
            name: resource-templates
          - mountPath: /etc/flyte/config
            name: config-volume
        - name: generate-secrets
<<<<<<< HEAD
          image: "cr.flyte.org/flyteorg/flyteadmin:latest"
=======
          image: "cr.flyte.org/flyteorg/flyteadmin:v0.6.22"
>>>>>>> af51fa93
          imagePullPolicy: "IfNotPresent"
          command: ["/bin/sh", "-c"]
          args:
            [
                "flyteadmin --config=/etc/flyte/config/*.yaml secrets init --localPath /etc/secrets/auth && flyteadmin --config=/etc/flyte/config/*.yaml secrets create --name flyte-admin-secrets --fromPath /etc/secrets/auth",
            ]
          volumeMounts:
            - name: config-volume
              mountPath: /etc/flyte/config
          env:
            - name: POD_NAMESPACE
              valueFrom:
                fieldRef:
                  fieldPath: metadata.namespace
      containers:
      - command:
        - flyteadmin
        - --config
        - /etc/flyte/config/*.yaml
        - serve
<<<<<<< HEAD
        image: "cr.flyte.org/flyteorg/flyteadmin:latest"
=======
        image: "cr.flyte.org/flyteorg/flyteadmin:v0.6.22"
>>>>>>> af51fa93
        imagePullPolicy: "IfNotPresent"
        name: flyteadmin
        ports:
        - containerPort: 8088
        - containerPort: 8089
        resources: 
          limits:
            cpu: 250m
            ephemeral-storage: 100Mi
            memory: 500Mi
          requests:
            cpu: 10m
            ephemeral-storage: 50Mi
            memory: 50Mi
        volumeMounts:
        
        - mountPath: /srv/flyte
          name: shared-data
        - mountPath: /etc/flyte/config
          name: config-volume
        - name: auth
          mountPath: /etc/secrets/
      - command:
        - sh
        - -c
        - ln -s /usr/share/nginx/html /usr/share/nginx/html/openapi && sh /usr/local/bin/docker-run.sh
        env:
        - name: PAGE_TITLE
          value: Flyte Admin OpenAPI
        - name: SPEC_URL
          value: /api/v1/openapi
        - name: PORT
          value: "8087"
        image: docker.io/redocly/redoc
        imagePullPolicy: IfNotPresent
        name: redoc
        ports:
        - containerPort: 8087
        resources:
          limits:
            cpu: "0.1"
            memory: 200Mi
      serviceAccountName: flyteadmin
      volumes:
        
        - emptyDir: {}
          name: shared-data
        - configMap:
            name: flyte-admin-config
          name: config-volume
        - name: common-auth
          secret:
            secretName: flyte-common-auth
        - configMap:
            name: clusterresource-template
          name: resource-templates
        - name: auth
          secret:
            secretName: flyte-admin-secrets
---
# Source: flyte/templates/admin/flytescheduler.yaml
apiVersion: apps/v1
kind: Deployment
metadata:
  name: flytescheduler
  namespace: flyte
  labels: 
    app.kubernetes.io/name: flytescheduler
    app.kubernetes.io/instance: flyte
    helm.sh/chart: flyte-v0.1.10
    app.kubernetes.io/managed-by: Helm
spec:
  replicas: 1
  selector:
    matchLabels: 
      app.kubernetes.io/name: flytescheduler
      app.kubernetes.io/instance: flyte
  template:
    metadata:
      annotations:
        configChecksum: "92b29521766a7bbdcf02808a8e736d925b0726993e7385a65514f1cd6e7288c"
      labels: 
        app.kubernetes.io/name: flytescheduler
        app.kubernetes.io/instance: flyte
        helm.sh/chart: flyte-v0.1.10
        app.kubernetes.io/managed-by: Helm
    spec:
      initContainers:
      - command: ["/bin/sleep","60"]
        image: "alpine:3.3"
        imagePullPolicy: "IfNotPresent"
        name: sleep
      containers:
      - command:
        - flytescheduler
        - run
        - --config
        - /etc/flyte/config/*.yaml
        image: "cr.flyte.org/flyteorg/flytescheduler:latest"
        imagePullPolicy: "IfNotPresent"
        name: flytescheduler
        volumeMounts:
          
          - mountPath: /etc/flyte/config
            name: config-volume
          - name: auth
            mountPath: /etc/secrets/
      serviceAccountName: flyteadmin
      volumes:
        
        - emptyDir: {}
          name: shared-data
        - configMap:
            name: flyte-admin-config
          name: config-volume
        - name: auth
          secret:
            secretName: flyte-admin-secrets
---
# Source: flyte/templates/console/deployment.yaml
apiVersion: apps/v1
kind: Deployment
metadata:
  name: flyteconsole
  namespace: flyte
  labels: 
    app.kubernetes.io/name: flyteconsole
    app.kubernetes.io/instance: flyte
    helm.sh/chart: flyte-v0.1.10
    app.kubernetes.io/managed-by: Helm
spec:
  replicas: 1
  selector:
    matchLabels: 
      app.kubernetes.io/name: flyteconsole
      app.kubernetes.io/instance: flyte
  template:
    metadata:
      annotations:
        configChecksum: "8ef03d2ed4468082a4585c0454139c5df15794f3340e17c7ea338cd6e781b91"
      labels: 
        app.kubernetes.io/name: flyteconsole
        app.kubernetes.io/instance: flyte
        helm.sh/chart: flyte-v0.1.10
        app.kubernetes.io/managed-by: Helm
    spec:
      containers:
      - image: "cr.flyte.org/flyteorg/flyteconsole:v0.25.0"
        imagePullPolicy: "IfNotPresent"
        name: flyteconsole
        envFrom:
        - configMapRef:
            name: flyte-console-config
        ports:
        - containerPort: 8080
        resources: 
          limits:
            cpu: 500m
            memory: 250Mi
          requests:
            cpu: 10m
            memory: 50Mi
        volumeMounts:
        - mountPath: /srv/flyte
          name: shared-data
      volumes:
      - emptyDir: {}
        name: shared-data
---
# Source: flyte/templates/datacatalog/deployment.yaml
apiVersion: apps/v1
kind: Deployment
metadata:
  name: datacatalog
  namespace: flyte
  labels: 
    app.kubernetes.io/name: datacatalog
    app.kubernetes.io/instance: flyte
    helm.sh/chart: flyte-v0.1.10
    app.kubernetes.io/managed-by: Helm
spec:
  replicas: 1
  selector:
    matchLabels: 
      app.kubernetes.io/name: datacatalog
      app.kubernetes.io/instance: flyte
  template:
    metadata:
      annotations:
        configChecksum: "99ed056bbf83ade7a9780f9ada575f3fd98e3dba0924f2380fd21bd7a85537c"
      labels: 
        app.kubernetes.io/name: datacatalog
        app.kubernetes.io/instance: flyte
        helm.sh/chart: flyte-v0.1.10
        app.kubernetes.io/managed-by: Helm
    spec:
      initContainers:
      - command:
        - datacatalog
        - --config
        - /etc/datacatalog/config/*.yaml
        - migrate
        - run
        image: "cr.flyte.org/flyteorg/datacatalog:v0.3.9"
        imagePullPolicy: "IfNotPresent"
        name: run-migrations
        volumeMounts:
        
        - mountPath: /etc/datacatalog/config
          name: config-volume
      containers:
      - command:
        - datacatalog
        - --config
        - /etc/datacatalog/config/*.yaml
        - serve
        image: "cr.flyte.org/flyteorg/datacatalog:v0.3.9"
        imagePullPolicy: "IfNotPresent"
        name: datacatalog
        ports:
        - containerPort: 8088
        - containerPort: 8089
        resources: 
          limits:
            cpu: 500m
            ephemeral-storage: 100Mi
            memory: 500Mi
          requests:
            cpu: 10m
            ephemeral-storage: 50Mi
            memory: 50Mi
        volumeMounts:
        
        - mountPath: /etc/datacatalog/config
          name: config-volume
      serviceAccountName: datacatalog
      volumes:
      
      - emptyDir: {}
        name: shared-data
      - configMap:
          name: datacatalog-config
        name: config-volume
---
# Source: flyte/templates/propeller/deployment.yaml
apiVersion: apps/v1
kind: Deployment
metadata:
  name: flytepropeller
  namespace: flyte
  labels: 
    app.kubernetes.io/name: flytepropeller
    app.kubernetes.io/instance: flyte
    helm.sh/chart: flyte-v0.1.10
    app.kubernetes.io/managed-by: Helm
spec:
  replicas: 1
  selector:
    matchLabels: 
      app.kubernetes.io/name: flytepropeller
      app.kubernetes.io/instance: flyte
  template:
    metadata:
      annotations:
<<<<<<< HEAD
        configChecksum: "aa876abe79386da1c5abf96b34e9619893a01fc9076da83a606be3a2102ddcb"
=======
        configChecksum: "3413b76dbd585dbaafc0f91cc55e2a8e4fa98e65074c0ca510782c961cfa62f"
>>>>>>> af51fa93
      labels: 
        app.kubernetes.io/name: flytepropeller
        app.kubernetes.io/instance: flyte
        helm.sh/chart: flyte-v0.1.10
        app.kubernetes.io/managed-by: Helm
    spec:
      containers:
      - command:
        - flytepropeller
        - --config
        - /etc/flyte/config/*.yaml
        env:
        - name: POD_NAME
          valueFrom:
            fieldRef:
              fieldPath: metadata.name
        image: "cr.flyte.org/flyteorg/flytepropeller:v0.13.20"
        imagePullPolicy: "IfNotPresent"
        name: flytepropeller
        ports:
        - containerPort: 10254
        resources: 
          limits:
            cpu: 200m
            ephemeral-storage: 100Mi
            memory: 200Mi
          requests:
            cpu: 10m
            ephemeral-storage: 50Mi
            memory: 50Mi
        volumeMounts:
          - name: config-volume
            mountPath: /etc/flyte/config
          - name: auth
            mountPath: /etc/secrets/
      serviceAccountName: flytepropeller
      volumes:
      - configMap:
          name: flyte-propeller-config
        name: config-volume
      - name: auth
        secret:
          secretName: flyte-common-auth
---
# Source: flyte/templates/propeller/webhook.yaml
# Create the actual deployment
apiVersion: apps/v1
kind: Deployment
metadata:
  name: flyte-pod-webhook
  namespace: flyte
  labels:
    app: flyte-pod-webhook
spec:
  selector:
    matchLabels:
      app: flyte-pod-webhook
  template:
    metadata:
      labels:
        app: flyte-pod-webhook
        app.kubernetes.io/name: flyte-pod-webhook
        app.kubernetes.io/version: v0.13.20
      annotations:
<<<<<<< HEAD
        configChecksum: "aa876abe79386da1c5abf96b34e9619893a01fc9076da83a606be3a2102ddcb"
=======
        configChecksum: "3413b76dbd585dbaafc0f91cc55e2a8e4fa98e65074c0ca510782c961cfa62f"
>>>>>>> af51fa93
    spec:
      serviceAccountName: flyte-pod-webhook
      initContainers:
      - name: generate-secrets
        image: "cr.flyte.org/flyteorg/flytepropeller:v0.13.20"
        imagePullPolicy: "IfNotPresent"
        command:
          - flytepropeller
        args:
          - webhook
          - init-certs
          - --config
          - /etc/flyte/config/*.yaml
        env:
          - name: POD_NAME
            valueFrom:
              fieldRef:
                fieldPath: metadata.name
          - name: POD_NAMESPACE
            valueFrom:
              fieldRef:
                fieldPath: metadata.namespace
        volumeMounts:
          - name: config-volume
            mountPath: /etc/flyte/config
      containers:
        - name: webhook
          image: "cr.flyte.org/flyteorg/flytepropeller:v0.13.20"
          imagePullPolicy: "IfNotPresent"
          command:
            - flytepropeller
          args:
            - webhook
            - --config
            - /etc/flyte/config/*.yaml
          env:
            - name: POD_NAME
              valueFrom:
                fieldRef:
                  fieldPath: metadata.name
            - name: POD_NAMESPACE
              valueFrom:
                fieldRef:
                  fieldPath: metadata.namespace
          volumeMounts:
            - name: config-volume
              mountPath: /etc/flyte/config
              readOnly: true
            - name: webhook-certs
              mountPath: /etc/webhook/certs
              readOnly: true
      volumes:
        - name: config-volume
          configMap:
            name: flyte-propeller-config
        - name: webhook-certs
          secret:
            secretName: flyte-pod-webhook
---
# Source: flyte/templates/pytorch-operator/deployment.yaml
apiVersion: apps/v1
kind: Deployment
metadata:
  name: pytorch-operator
  namespace: pytorch-operator
  labels: 
    app.kubernetes.io/name: pytorch-operator
    app.kubernetes.io/instance: flyte
    helm.sh/chart: flyte-v0.1.10
    app.kubernetes.io/managed-by: Helm
spec:
  replicas: 1
  selector:
    matchLabels: 
      app.kubernetes.io/name: pytorch-operator
      app.kubernetes.io/instance: flyte
  template:
    metadata:
      labels: 
        app.kubernetes.io/name: pytorch-operator
        app.kubernetes.io/instance: flyte
        helm.sh/chart: flyte-v0.1.10
        app.kubernetes.io/managed-by: Helm
    spec:
      containers:
      - image: "gcr.io/kubeflow-images-public/pytorch-operator:v1.0.0-g047cf0f"
        imagePullPolicy: "IfNotPresent"
        name: pytorch-operator
        command:
        - /pytorch-operator.v1
        - --alsologtostderr
        - -v=1
        - --monitoring-port=8443
        env:
        - name: MY_POD_NAMESPACE
          valueFrom:
            fieldRef:
              fieldPath: metadata.namespace
        - name: MY_POD_NAME
          valueFrom:
            fieldRef:
              fieldPath: metadata.name
        resources: 
          limits:
            cpu: 500m
            memory: 1000M
          requests:
            cpu: 10m
            memory: 50M
      serviceAccountName: pytorch-operator
---
# Source: flyte/templates/redis/statefulset.yaml
apiVersion: apps/v1
kind: StatefulSet
metadata:
  name: redis
  namespace: flyte
  labels: 
    app.kubernetes.io/name: redis
    app.kubernetes.io/instance: flyte
    helm.sh/chart: flyte-v0.1.10
    app.kubernetes.io/managed-by: Helm
spec:
  replicas: 1
  selector:
    matchLabels: 
      app.kubernetes.io/name: redis
      app.kubernetes.io/instance: flyte
  serviceName: redis-resource-manager
  template:
    metadata:
      labels: 
        app.kubernetes.io/name: redis
        app.kubernetes.io/instance: flyte
        helm.sh/chart: flyte-v0.1.10
        app.kubernetes.io/managed-by: Helm
    spec:
      containers:
      - image: "docker.io/bitnami/redis:4.0.2-r1"
        imagePullPolicy: "IfNotPresent"
        name: redis
        env:
        - name: REDIS_PASSWORD
          value: mypassword
        livenessProbe:
          exec:
            command:
            - redis-cli
            - ping
          failureThreshold: 3
          initialDelaySeconds: 30
          periodSeconds: 10
          successThreshold: 1
          timeoutSeconds: 5
        readinessProbe:
          exec:
            command:
            - redis-cli
            - ping
          failureThreshold: 3
          initialDelaySeconds: 5
          periodSeconds: 10
          successThreshold: 1
          timeoutSeconds: 1
        ports:
        - containerPort: 6379
          name: redis
          protocol: TCP
        resources: 
          limits:
            cpu: 1000m
            memory: 1Gi
          requests:
            cpu: 10m
            memory: 50Mi
        volumeMounts:
        - mountPath: /bitnami
          name: redis-data
     
      dnsPolicy: ClusterFirst
      restartPolicy: Always
      volumes:
      - emptyDir: {}
        name: redis-data
---
# Source: flyte/templates/admin/cronjob.yaml
apiVersion: batch/v1beta1
kind: CronJob
metadata:
  name: syncresources
  namespace: flyte
  labels: 
    app.kubernetes.io/name: flyteadmin
    app.kubernetes.io/instance: flyte
    helm.sh/chart: flyte-v0.1.10
    app.kubernetes.io/managed-by: Helm
spec:
  schedule: '*/1 * * * *'
  jobTemplate:
    spec:
      template:
        spec:
          containers:
          - command:
            - flyteadmin
            - --config
            - /etc/flyte/config/*.yaml
            - clusterresource
            - sync
<<<<<<< HEAD
            image: "cr.flyte.org/flyteorg/flyteadmin:latest"
=======
            image: "cr.flyte.org/flyteorg/flyteadmin:v0.6.22"
>>>>>>> af51fa93
            imagePullPolicy: "IfNotPresent"
            name: sync-cluster-resources
            volumeMounts:
            
            - mountPath: /etc/flyte/clusterresource/templates
              name: resource-templates
            - mountPath: /etc/flyte/config
              name: config-volume
          restartPolicy: OnFailure
          serviceAccountName: flyteadmin
          volumes:
          
          - configMap:
              name: clusterresource-template
            name: resource-templates
          - configMap:
              name: flyte-admin-config
            name: config-volume
---
# Source: flyte/templates/common/ingress.yaml
apiVersion: networking.k8s.io/v1beta1
kind: Ingress
metadata:
  name: flyte
  namespace: flyte
spec:
  rules:
    - http:
        paths:
          # This is useful only for frontend development
          # Port 87 in FlyteAdmin maps to the redoc container.
          - path: /openapi
            pathType: ImplementationSpecific
            backend:
              serviceName: flyteadmin
              servicePort: 87
          # NOTE: If you change this, you must update the BASE_URL value in flyteconsole.yaml
          - path: /console
            pathType: ImplementationSpecific
            backend:
              serviceName: flyteconsole
              servicePort: 80
          - path: /console/*
            pathType: ImplementationSpecific
            backend:
              serviceName: flyteconsole
              servicePort: 80
          - path: /api
            pathType: ImplementationSpecific
            backend:
              serviceName: flyteadmin
              servicePort: 80
          - path: /api/*
            pathType: ImplementationSpecific
            backend:
              serviceName: flyteadmin
              servicePort: 80
          - path: /healthcheck
            pathType: ImplementationSpecific
            backend:
              serviceName: flyteadmin
              servicePort: 80
          - path: /v1/*
            pathType: ImplementationSpecific
            backend:
              serviceName: flyteadmin
              servicePort: 80
          # Port 87 in FlyteAdmin maps to the redoc container.
          - path: /openapi/*
            pathType: ImplementationSpecific
            backend:
              serviceName: flyteadmin
              servicePort: 80
          - path: /.well-known
            pathType: ImplementationSpecific
            backend:
              serviceName: flyteadmin
              servicePort: 80
          - path: /.well-known/*
            pathType: ImplementationSpecific
            backend:
              serviceName: flyteadmin
              servicePort: 80
          - path: /login
            pathType: ImplementationSpecific
            backend:
              serviceName: flyteadmin
              servicePort: 80
          - path: /login/*
            pathType: ImplementationSpecific
            backend:
              serviceName: flyteadmin
              servicePort: 80
          - path: /logout
            pathType: ImplementationSpecific
            backend:
              serviceName: flyteadmin
              servicePort: 80
          - path: /logout/*
            pathType: ImplementationSpecific
            backend:
              serviceName: flyteadmin
              servicePort: 80
          - path: /callback
            pathType: ImplementationSpecific
            backend:
              serviceName: flyteadmin
              servicePort: 80
          - path: /callback/*
            pathType: ImplementationSpecific
            backend:
              serviceName: flyteadmin
              servicePort: 80
          - path: /me
            pathType: ImplementationSpecific
            backend:
              serviceName: flyteadmin
              servicePort: 80
          - path: /config
            pathType: ImplementationSpecific
            backend:
              serviceName: flyteadmin
              servicePort: 80
          - path: /config/*
            pathType: ImplementationSpecific
            backend:
              serviceName: flyteadmin
              servicePort: 80
          - path: /oauth2
            pathType: ImplementationSpecific
            backend:
              serviceName: flyteadmin
              servicePort: 80
          - path: /oauth2/*
            pathType: ImplementationSpecific
            backend:
              serviceName: flyteadmin
              servicePort: 80
          # NOTE: Port 81 in flyteadmin is the GRPC server port for FlyteAdmin.
          - path: /flyteidl.service.AdminService
            pathType: ImplementationSpecific
            backend:
              serviceName: flyteadmin
              servicePort: 81
          - path: /flyteidl.service.AdminService/*
            pathType: ImplementationSpecific
            backend:
              serviceName: flyteadmin
              servicePort: 81
          - path: /flyteidl.service.AuthMetadataService
            pathType: ImplementationSpecific
            backend:
              serviceName: flyteadmin
              servicePort: 81
          - path: /flyteidl.service.AuthMetadataService/*
            pathType: ImplementationSpecific
            backend:
              serviceName: flyteadmin
              servicePort: 81
          - path: /flyteidl.service.IdentityService
            pathType: ImplementationSpecific
            backend:
              serviceName: flyteadmin
              servicePort: 81
          - path: /flyteidl.service.IdentityService/*
            pathType: ImplementationSpecific
            backend:
              serviceName: flyteadmin
              servicePort: 81<|MERGE_RESOLUTION|>--- conflicted
+++ resolved
@@ -177,7 +177,6 @@
     helm.sh/chart: flyte-v0.1.10
     app.kubernetes.io/managed-by: Helm
 data:
-<<<<<<< HEAD
   admin.yaml: | 
     admin:
       clientSecret: foobar
@@ -187,11 +186,6 @@
       capacity: 1000
       rate: 500
       type: admin
-  db.yaml: | 
-    database:
-      host: postgres
-=======
->>>>>>> af51fa93
   domain.yaml: | 
     domains:
     - id: development
@@ -1245,11 +1239,7 @@
   template:
     metadata:
       annotations:
-<<<<<<< HEAD
-        configChecksum: "92b29521766a7bbdcf02808a8e736d925b0726993e7385a65514f1cd6e7288c"
-=======
-        configChecksum: "d4d9af7c401f521b6e135704e8d6e2a3b942f1719b79d1b63ea9be797e3f6aa"
->>>>>>> af51fa93
+        configChecksum: "d0b9a9b56fd2cff0e21226d21bb4de5cf6d54954a7f681428fd1709efd2c995"
       labels: 
         app.kubernetes.io/name: flyteadmin
         app.kubernetes.io/instance: flyte
@@ -1263,11 +1253,7 @@
           - /etc/flyte/config/*.yaml
           - migrate
           - run
-<<<<<<< HEAD
-          image: "cr.flyte.org/flyteorg/flyteadmin:latest"
-=======
           image: "cr.flyte.org/flyteorg/flyteadmin:v0.6.22"
->>>>>>> af51fa93
           imagePullPolicy: "IfNotPresent"
           name: run-migrations
           volumeMounts:
@@ -1283,11 +1269,7 @@
           - flytesnacks
           - flytetester
           - flyteexamples
-<<<<<<< HEAD
-          image: "cr.flyte.org/flyteorg/flyteadmin:latest"
-=======
           image: "cr.flyte.org/flyteorg/flyteadmin:v0.6.22"
->>>>>>> af51fa93
           imagePullPolicy: "IfNotPresent"
           name: seed-projects
           volumeMounts:
@@ -1300,11 +1282,7 @@
           - /etc/flyte/config/*.yaml
           - clusterresource
           - sync
-<<<<<<< HEAD
-          image: "cr.flyte.org/flyteorg/flyteadmin:latest"
-=======
           image: "cr.flyte.org/flyteorg/flyteadmin:v0.6.22"
->>>>>>> af51fa93
           imagePullPolicy: "IfNotPresent"
           name: sync-cluster-resources
           volumeMounts:
@@ -1314,11 +1292,7 @@
           - mountPath: /etc/flyte/config
             name: config-volume
         - name: generate-secrets
-<<<<<<< HEAD
-          image: "cr.flyte.org/flyteorg/flyteadmin:latest"
-=======
           image: "cr.flyte.org/flyteorg/flyteadmin:v0.6.22"
->>>>>>> af51fa93
           imagePullPolicy: "IfNotPresent"
           command: ["/bin/sh", "-c"]
           args:
@@ -1339,11 +1313,7 @@
         - --config
         - /etc/flyte/config/*.yaml
         - serve
-<<<<<<< HEAD
-        image: "cr.flyte.org/flyteorg/flyteadmin:latest"
-=======
         image: "cr.flyte.org/flyteorg/flyteadmin:v0.6.22"
->>>>>>> af51fa93
         imagePullPolicy: "IfNotPresent"
         name: flyteadmin
         ports:
@@ -1424,7 +1394,7 @@
   template:
     metadata:
       annotations:
-        configChecksum: "92b29521766a7bbdcf02808a8e736d925b0726993e7385a65514f1cd6e7288c"
+        configChecksum: "d0b9a9b56fd2cff0e21226d21bb4de5cf6d54954a7f681428fd1709efd2c995"
       labels: 
         app.kubernetes.io/name: flytescheduler
         app.kubernetes.io/instance: flyte
@@ -1608,11 +1578,7 @@
   template:
     metadata:
       annotations:
-<<<<<<< HEAD
-        configChecksum: "aa876abe79386da1c5abf96b34e9619893a01fc9076da83a606be3a2102ddcb"
-=======
-        configChecksum: "3413b76dbd585dbaafc0f91cc55e2a8e4fa98e65074c0ca510782c961cfa62f"
->>>>>>> af51fa93
+        configChecksum: "e1cb3d3bd61715aa907e0c8d711fb92087ef3ab7a45ac94f3c1cdf89b0cc4e7"
       labels: 
         app.kubernetes.io/name: flytepropeller
         app.kubernetes.io/instance: flyte
@@ -1677,11 +1643,7 @@
         app.kubernetes.io/name: flyte-pod-webhook
         app.kubernetes.io/version: v0.13.20
       annotations:
-<<<<<<< HEAD
-        configChecksum: "aa876abe79386da1c5abf96b34e9619893a01fc9076da83a606be3a2102ddcb"
-=======
-        configChecksum: "3413b76dbd585dbaafc0f91cc55e2a8e4fa98e65074c0ca510782c961cfa62f"
->>>>>>> af51fa93
+        configChecksum: "e1cb3d3bd61715aa907e0c8d711fb92087ef3ab7a45ac94f3c1cdf89b0cc4e7"
     spec:
       serviceAccountName: flyte-pod-webhook
       initContainers:
@@ -1891,11 +1853,7 @@
             - /etc/flyte/config/*.yaml
             - clusterresource
             - sync
-<<<<<<< HEAD
-            image: "cr.flyte.org/flyteorg/flyteadmin:latest"
-=======
             image: "cr.flyte.org/flyteorg/flyteadmin:v0.6.22"
->>>>>>> af51fa93
             imagePullPolicy: "IfNotPresent"
             name: sync-cluster-resources
             volumeMounts:
