---
# Source: flyte/templates/admin/rbac.yaml
apiVersion: v1
kind: ServiceAccount
metadata:
  name: flyteadmin
  namespace: flyte
  labels: 
    app.kubernetes.io/name: flyteadmin
    app.kubernetes.io/instance: flyte
    helm.sh/chart: flyte-v0.1.10
    app.kubernetes.io/managed-by: Helm
---
# Source: flyte/templates/datacatalog/rbac.yaml
apiVersion: v1
kind: ServiceAccount
metadata:
  name: datacatalog
  namespace: flyte
  labels: 
    app.kubernetes.io/name: datacatalog
    app.kubernetes.io/instance: flyte
    helm.sh/chart: flyte-v0.1.10
    app.kubernetes.io/managed-by: Helm
---
# Source: flyte/templates/propeller/rbac.yaml
apiVersion: v1
kind: ServiceAccount
metadata:
  name: flytepropeller
  namespace: flyte
  labels: 
    app.kubernetes.io/name: flytepropeller
    app.kubernetes.io/instance: flyte
    helm.sh/chart: flyte-v0.1.10
    app.kubernetes.io/managed-by: Helm
---
# Source: flyte/templates/propeller/webhook.yaml
# Create a Service Account for webhook
apiVersion: v1
kind: ServiceAccount
metadata:
  name: flyte-pod-webhook
  namespace: flyte
---
# Source: flyte/templates/admin/secret-auth.yaml
apiVersion: v1
kind: Secret
metadata:
  name: flyte-admin-secrets
  namespace: flyte
type: Opaque
stringData:
---
# Source: flyte/templates/propeller/secret-auth.yaml
apiVersion: v1
kind: Secret
metadata:
  name: flyte-propeller-auth
  namespace: flyte
type: Opaque
stringData:
  client_secret: foobar
---
# Source: flyte/templates/propeller/webhook.yaml
# Create an empty secret that the first propeller pod will populate
apiVersion: v1
kind: Secret
metadata:
  name: flyte-pod-webhook
  namespace: flyte
type: Opaque
---
# Source: flyte/templates/admin/cluster_resource_configmap.yaml
apiVersion: v1
kind: ConfigMap
metadata:
  name: clusterresource-template
  namespace: flyte
  labels: 
    app.kubernetes.io/name: flyteadmin
    app.kubernetes.io/instance: flyte
    helm.sh/chart: flyte-v0.1.10
    app.kubernetes.io/managed-by: Helm
data:
  aa_namespace.yaml: | 
    apiVersion: v1
    kind: Namespace
    metadata:
      name: {{ namespace }}
    spec:
      finalizers:
      - kubernetes
    
  ab_project_resource_quota.yaml: | 
    apiVersion: v1
    kind: ResourceQuota
    metadata:
      name: project-quota
      namespace: {{ namespace }}
    spec:
      hard:
        limits.cpu: {{ projectQuotaCpu }}
        limits.memory: {{ projectQuotaMemory }}
---
# Source: flyte/templates/admin/configmap.yaml
apiVersion: v1
kind: ConfigMap
metadata:
  name: flyte-admin-config
  namespace: flyte
  labels: 
    app.kubernetes.io/name: flyteadmin
    app.kubernetes.io/instance: flyte
    helm.sh/chart: flyte-v0.1.10
    app.kubernetes.io/managed-by: Helm
data:
  db.yaml: | 
    database:
      dbname: flyteadmin
      host: postgres
      port: 5432
      username: postgres
  domain.yaml: | 
    domains:
    - id: development
      name: development
    - id: staging
      name: staging
    - id: production
      name: production
  logger.yaml: | 
    logger:
      level: 4
      show-source: true
  server.yaml: | 
    auth:
      appAuth:
        thirdPartyConfig:
          flyteClient:
            clientId: flytectl
            redirectUri: http://localhost:53593/callback
            scopes:
            - offline
            - all
      authorizedUris:
      - https://localhost:30081
      - http://flyteadmin:80
      - http://flyteadmin.flyte.svc.cluster.local:80
      userAuth:
        openId:
          baseUrl: https://accounts.google.com
          clientId: 657465813211-6eog7ek7li5k7i7fvgv2921075063hpe.apps.googleusercontent.com
          scopes:
          - profile
          - openid
    flyteadmin:
      eventVersion: 2
      metadataStoragePrefix:
      - metadata
      - admin
      metricsScope: 'flyte:'
      profilerPort: 10254
      roleNameKey: iam.amazonaws.com/role
      testing:
        host: http://flyteadmin
    server:
      grpcPort: 8089
      httpPort: 8088
      security:
        allowCors: true
        allowedHeaders:
        - Content-Type
        - flyte-authorization
        allowedOrigins:
        - '*'
        secure: false
        useAuth: false
  remoteData.yaml: | 
    remoteData:
      region: us-east-1
      scheme: gcp
      signedUrls:
        durationMinutes: 3
  storage.yaml: | 
    storage:
      type: stow
      stow:
        kind: google
        config:
          json: ""
          project_id: <GOOGLE_PROJECT_ID>
          scopes: https://www.googleapis.com/auth/devstorage.read_write
      container: "<BUCKET_NAME>"
      limits:
        maxDownloadMBs: 10
  task_resource_defaults.yaml: | 
    task_resources:
      defaults:
        cpu: 100m
        memory: 100Mi
        storage: 5Mi
      limits:
        cpu: 2
        gpu: 1
        memory: 1Gi
        storage: 20Mi
  cluster_resources.yaml: | 
    cluster_resources:
      customData:
      - production:
        - projectQuotaCpu:
            value: "5"
        - projectQuotaMemory:
            value: 4000Mi
      - staging:
        - projectQuotaCpu:
            value: "2"
        - projectQuotaMemory:
            value: 3000Mi
      - development:
        - projectQuotaCpu:
            value: "4"
        - projectQuotaMemory:
            value: 3000Mi
      refresh: 5m
      refreshInterval: 5m
      templatePath: /etc/flyte/clusterresource/templates
---
# Source: flyte/templates/console/configmap.yaml
apiVersion: v1
kind: ConfigMap
metadata:
  name: flyte-console-config
  namespace: flyte
  labels: 
    app.kubernetes.io/name: flyteconsole
    app.kubernetes.io/instance: flyte
    helm.sh/chart: flyte-v0.1.10
    app.kubernetes.io/managed-by: Helm
data: 
  BASE_URL: /console
  CONFIG_DIR: /etc/flyte/config
  DISABLE_AUTH: "1"
---
# Source: flyte/templates/datacatalog/configmap.yaml
apiVersion: v1
kind: ConfigMap
metadata:
  name: datacatalog-config
  namespace: flyte
  labels: 
    app.kubernetes.io/name: datacatalog
    app.kubernetes.io/instance: flyte
    helm.sh/chart: flyte-v0.1.10
    app.kubernetes.io/managed-by: Helm
data:
  db.yaml: | 
    database:
      dbname: datacatalog
      host: postgres
      port: 5432
      username: postgres
  logger.yaml: | 
    logger:
      level: 4
      show-source: true
  server.yaml: | 
    application:
      grpcPort: 8089
      grpcServerReflection: true
      httpPort: 8080
    datacatalog:
      metrics-scope: datacatalog
      profiler-port: 10254
      storage-prefix: metadata/datacatalog
  storage.yaml: | 
    storage:
      type: stow
      stow:
        kind: google
        config:
          json: ""
          project_id: <GOOGLE_PROJECT_ID>
          scopes: https://www.googleapis.com/auth/devstorage.read_write
      container: "<BUCKET_NAME>"
      limits:
        maxDownloadMBs: 10
---
# Source: flyte/templates/flytescheduler/configmap.yaml
apiVersion: v1
kind: ConfigMap
metadata:
  name: flyte-scheduler-config
  namespace: flyte
  labels: 
    app.kubernetes.io/name: flytescheduler
    app.kubernetes.io/instance: flyte
    helm.sh/chart: flyte-v0.1.10
    app.kubernetes.io/managed-by: Helm
data:
  admin.yaml: | 
    admin:
      clientId: flytepropeller
      clientSecretLocation: /etc/secrets/client_secret
      endpoint: flyteadmin:81
      insecure: true
    event:
      capacity: 1000
      rate: 500
      type: admin
  db.yaml: | 
    database:
      dbname: flyteadmin
      host: postgres
      port: 5432
      username: postgres
  logger.yaml: | 
    logger:
      level: 4
      show-source: true
---
# Source: flyte/templates/propeller/configmap.yaml
apiVersion: v1
kind: ConfigMap
metadata:
  name: flyte-propeller-config
  namespace: flyte
  labels: 
    app.kubernetes.io/name: flyteadmin
    app.kubernetes.io/instance: flyte
    helm.sh/chart: flyte-v0.1.10
    app.kubernetes.io/managed-by: Helm
data:
  admin.yaml: | 
    admin:
      clientId: flytepropeller
      clientSecretLocation: /etc/secrets/client_secret
      endpoint: flyteadmin:81
      insecure: true
    event:
      capacity: 1000
      rate: 500
      type: admin
  catalog.yaml: | 
    catalog-cache:
      endpoint: datacatalog:89
      insecure: true
      type: datacatalog
  copilot.yaml: | 
    plugins:
      k8s:
        co-pilot:
          image: cr.flyte.org/lyft/flyteplugins/flytecopilot:dc4bdbd61cac88a39a5ff43e40f026bdbc2c78a2
          name: flyte-copilot-
          start-timeout: 30s
  core.yaml: | 
    propeller:
      downstream-eval-duration: 30s
      enable-admin-launcher: true
      leader-election:
        enabled: true
        lease-duration: 15s
        lock-config-map:
          name: propeller-leader
          namespace: flyte
        renew-deadline: 10s
        retry-period: 2s
      limit-namespace: all
      max-workflow-retries: 30
      metadata-prefix: metadata/propeller
      metrics-prefix: flyte
      prof-port: 10254
      queue:
        batch-size: -1
        batching-interval: 2s
        queue:
          base-delay: 5s
          capacity: 1000
          max-delay: 120s
          rate: 100
          type: maxof
        sub-queue:
          capacity: 100
          rate: 10
          type: bucket
        type: batch
      rawoutput-prefix: s3://my-s3-bucket/
      workers: 4
      workflow-reeval-duration: 30s
    webhook:
      certDir: /etc/webhook/certs
      serviceName: flyte-pod-webhook
  enabled_plugins.yaml: | 
    tasks:
      task-plugins:
        default-for-task-types:
          container: container
          container_array: k8s-array
          sidecar: sidecar
        enabled-plugins:
        - container
        - sidecar
        - k8s-array
  k8s.yaml: | 
    plugins:
      k8s:
        default-cpus: 100m
        default-env-vars: []
        default-memory: 100Mi
  logger.yaml: | 
    logger:
      level: 4
      show-source: true
  resource_manager.yaml: | 
    propeller:
      resourcemanager:
        type: noop
  storage.yaml: | 
    storage:
      type: stow
      stow:
        kind: google
        config:
          json: ""
          project_id: <GOOGLE_PROJECT_ID>
          scopes: https://www.googleapis.com/auth/devstorage.read_write
      container: "<BUCKET_NAME>"
      limits:
        maxDownloadMBs: 10
  cache.yaml: |
    cache:
      max_size_mbs: 0
      target_gc_percent: 70
  task_logs.yaml: | 
    plugins:
      logs:
        cloudwatch-enabled: false
        kubernetes-enabled: false
---
# Source: flyte/templates/propeller/crds/flyteworkflow.yaml
apiVersion: apiextensions.k8s.io/v1beta1
kind: CustomResourceDefinition
metadata:
  name: flyteworkflows.flyte.lyft.com
spec:
  group: flyte.lyft.com
  names:
    kind: FlyteWorkflow
    plural: flyteworkflows
    shortNames:
    - fly
    singular: flyteworkflow
  scope: Namespaced
  version: v1alpha1
---
# Source: flyte/templates/admin/rbac.yaml
apiVersion: rbac.authorization.k8s.io/v1
kind: ClusterRole
metadata:
  name: flyteadmin
  labels: 
    app.kubernetes.io/name: flyteadmin
    app.kubernetes.io/instance: flyte
    helm.sh/chart: flyte-v0.1.10
    app.kubernetes.io/managed-by: Helm
rules:
- apiGroups:
  - ""
  - flyte.lyft.com
  - rbac.authorization.k8s.io
  resources:
  - configmaps
  - flyteworkflows
  - namespaces
  - pods
  - resourcequotas
  - roles
  - rolebindings
  - secrets
  - services
  - serviceaccounts
  - spark-role
  verbs:
  - '*'
---
# Source: flyte/templates/propeller/rbac.yaml
apiVersion: rbac.authorization.k8s.io/v1
kind: ClusterRole
metadata:
  name: flytepropeller
  labels: 
    app.kubernetes.io/name: flytepropeller
    app.kubernetes.io/instance: flyte
    helm.sh/chart: flyte-v0.1.10
    app.kubernetes.io/managed-by: Helm
rules:
# Allow RO access to PODS
- apiGroups:
  - ""
  resources:
  - pods
  verbs:
  - get
  - list
  - watch
# Allow Event recording access
- apiGroups:
  - ""
  resources:
  - events
  verbs:
  - create
  - update
  - delete
  - patch
# Allow Access All plugin objects
- apiGroups:
  - '*'
  resources:
  - '*'
  verbs:
  - get
  - list
  - watch
  - create
  - update
  - delete
  - patch
# Allow Access to CRD
- apiGroups:
  - apiextensions.k8s.io
  resources:
  - customresourcedefinitions
  verbs:
  - get
  - list
  - watch
  - create
  - delete
  - update
# Allow Access to all resources under flyte.lyft.com
- apiGroups:
  - flyte.lyft.com
  resources:
  - flyteworkflows
  - flyteworkflows/finalizers
  verbs:
  - get
  - list
  - watch
  - create
  - update
  - delete
  - patch
  - post
  - deletecollection
---
# Source: flyte/templates/propeller/webhook.yaml
# Create a ClusterRole for the webhook
# https://kubernetes.io/docs/admin/authorization/rbac/
kind: ClusterRole
apiVersion: rbac.authorization.k8s.io/v1
metadata:
  name: flyte-pod-webhook
  namespace: flyte
rules:
  - apiGroups:
      - "*"
    resources:
      - mutatingwebhookconfigurations
      - secrets
      - pods
    verbs:
      - get
      - create
      - update
      - patch
---
# Source: flyte/templates/admin/rbac.yaml
apiVersion: rbac.authorization.k8s.io/v1beta1
kind: ClusterRoleBinding
metadata:
  name: flyteadmin-binding
  labels: 
    app.kubernetes.io/name: flyteadmin
    app.kubernetes.io/instance: flyte
    helm.sh/chart: flyte-v0.1.10
    app.kubernetes.io/managed-by: Helm
roleRef:
  apiGroup: rbac.authorization.k8s.io
  kind: ClusterRole
  name: flyteadmin
subjects:
- kind: ServiceAccount
  name: flyteadmin
  namespace: flyte
---
# Source: flyte/templates/propeller/rbac.yaml
apiVersion: rbac.authorization.k8s.io/v1beta1
kind: ClusterRoleBinding
metadata:
  name: flytepropeller
  labels: 
    app.kubernetes.io/name: flytepropeller
    app.kubernetes.io/instance: flyte
    helm.sh/chart: flyte-v0.1.10
    app.kubernetes.io/managed-by: Helm
roleRef:
  apiGroup: rbac.authorization.k8s.io
  kind: ClusterRole
  name: flytepropeller
subjects:
- kind: ServiceAccount
  name: flytepropeller
  namespace: flyte
---
# Source: flyte/templates/propeller/webhook.yaml
# Create a binding from Role -> ServiceAccount
kind: ClusterRoleBinding
apiVersion: rbac.authorization.k8s.io/v1
metadata:
  name: flyte-pod-webhook
  namespace: flyte
roleRef:
  apiGroup: rbac.authorization.k8s.io
  kind: ClusterRole
  name: flyte-pod-webhook
subjects:
  - kind: ServiceAccount
    name: flyte-pod-webhook
    namespace: flyte
---
# Source: flyte/templates/admin/service.yaml
apiVersion: v1
kind: Service
metadata:
  name: flyteadmin
  namespace: flyte
  labels: 
    app.kubernetes.io/name: flyteadmin
    app.kubernetes.io/instance: flyte
    helm.sh/chart: flyte-v0.1.10
    app.kubernetes.io/managed-by: Helm
  annotations: 
    projectcontour.io/upstream-protocol.h2c: grpc
spec:
  type: ClusterIP
  ports:
    - name: http
      port: 80
      protocol: TCP
      targetPort: 8088
    - name: grpc
      port: 81
      protocol: TCP
      targetPort: 8089
    - name: redoc
      protocol: TCP
      port: 87
      targetPort: 8087
    - name: http-metrics
      protocol: TCP
      port: 10254
  selector: 
    app.kubernetes.io/name: flyteadmin
    app.kubernetes.io/instance: flyte
---
# Source: flyte/templates/console/service.yaml
apiVersion: v1
kind: Service
metadata:
  name: flyteconsole
  namespace: flyte
  labels: 
    app.kubernetes.io/name: flyteconsole
    app.kubernetes.io/instance: flyte
    helm.sh/chart: flyte-v0.1.10
    app.kubernetes.io/managed-by: Helm
spec:
  type: ClusterIP
  ports:
  - port: 80
    protocol: TCP
    targetPort: 8080
  selector: 
    app.kubernetes.io/name: flyteconsole
    app.kubernetes.io/instance: flyte
---
# Source: flyte/templates/datacatalog/service.yaml
apiVersion: v1
kind: Service
metadata:
  name: datacatalog
  namespace: flyte
  labels: 
    app.kubernetes.io/name: datacatalog
    app.kubernetes.io/instance: flyte
    helm.sh/chart: flyte-v0.1.10
    app.kubernetes.io/managed-by: Helm
  annotations: 
    projectcontour.io/upstream-protocol.h2c: grpc
spec:
  type: NodePort
  ports:
  - name: grpc-2
    port: 8089
    protocol: TCP
    targetPort: 8089
  - name: http
    port: 88
    protocol: TCP
    targetPort: 8088
  - name: grpc
    port: 89
    protocol: TCP
    targetPort: 8089
  selector: 
    app.kubernetes.io/name: datacatalog
    app.kubernetes.io/instance: flyte
---
# Source: flyte/templates/propeller/webhook.yaml
# Service
apiVersion: v1
kind: Service
metadata:
  name: flyte-pod-webhook
  namespace: flyte
  annotations: 
    projectcontour.io/upstream-protocol.h2c: grpc
spec:
  selector:
    app: flyte-pod-webhook
  ports:
    - name: https
      protocol: TCP
      port: 443
      targetPort: 9443
---
# Source: flyte/templates/admin/deployment.yaml
apiVersion: apps/v1
kind: Deployment
metadata:
  name: flyteadmin
  namespace: flyte
  labels: 
    app.kubernetes.io/name: flyteadmin
    app.kubernetes.io/instance: flyte
    helm.sh/chart: flyte-v0.1.10
    app.kubernetes.io/managed-by: Helm
spec:
  replicas: 1
  selector:
    matchLabels: 
      app.kubernetes.io/name: flyteadmin
      app.kubernetes.io/instance: flyte
  template:
    metadata:
      annotations:
        configChecksum: "b9377412066571770fffc7b51e085ef9e13f65a3ecd8727269832227e2d64a9"
      labels: 
        app.kubernetes.io/name: flyteadmin
        app.kubernetes.io/instance: flyte
        helm.sh/chart: flyte-v0.1.10
        app.kubernetes.io/managed-by: Helm
    spec:
      securityContext:
        fsGroup: 65534
        runAsUser: 1001
        fsGroupChangePolicy: "Always"
      initContainers:
        - name: check-db-ready
          image: ecr.flyte.org/ubuntu/postgres:13-21.04_beta
          securityContext:
            runAsUser: 0
          command:
          - sh
          - -c
          - until pg_isready -h postgres -p 5432; do echo waiting for database; sleep 2; done;
        - command:
          - flyteadmin
          - --config
          - /etc/flyte/config/*.yaml
          - migrate
          - run
          image: "cr.flyte.org/flyteorg/flyteadmin:v0.6.53"
          imagePullPolicy: "IfNotPresent"
          name: run-migrations
          volumeMounts:
          
          - mountPath: /etc/flyte/config
            name: config-volume
        - command:
          - flyteadmin
          - --config
          - /etc/flyte/config/*.yaml
          - migrate
          - seed-projects
          - flytesnacks
          - flytetester
          - flyteexamples
          image: "cr.flyte.org/flyteorg/flyteadmin:v0.6.53"
          imagePullPolicy: "IfNotPresent"
          name: seed-projects
          volumeMounts:
          
          - mountPath: /etc/flyte/config
            name: config-volume
        - command:
          - flyteadmin
          - --config
          - /etc/flyte/config/*.yaml
          - clusterresource
          - sync
          image: "cr.flyte.org/flyteorg/flyteadmin:v0.6.53"
          imagePullPolicy: "IfNotPresent"
          name: sync-cluster-resources
          volumeMounts:
          
          - mountPath: /etc/flyte/clusterresource/templates
            name: resource-templates
          - mountPath: /etc/flyte/config
            name: config-volume
        - name: generate-secrets
          image: "cr.flyte.org/flyteorg/flyteadmin:v0.6.53"
          imagePullPolicy: "IfNotPresent"
          command: ["/bin/sh", "-c"]
          args:
            [
                "flyteadmin --config=/etc/flyte/config/*.yaml secrets init --localPath /etc/scratch/secrets && flyteadmin --config=/etc/flyte/config/*.yaml secrets create --name flyte-admin-secrets --fromPath /etc/scratch/secrets",
            ]
          volumeMounts:
            - name: config-volume
              mountPath: /etc/flyte/config
            - name: scratch
              mountPath: /etc/scratch
          env:
            - name: POD_NAMESPACE
              valueFrom:
                fieldRef:
                  fieldPath: metadata.namespace
      containers:
      - command:
        - flyteadmin
        - --config
        - /etc/flyte/config/*.yaml
        - serve
        image: "cr.flyte.org/flyteorg/flyteadmin:v0.6.53"
        imagePullPolicy: "IfNotPresent"
        name: flyteadmin
        ports:
        - containerPort: 8088
        - containerPort: 8089
        resources: 
          limits:
            cpu: 250m
            ephemeral-storage: 100Mi
            memory: 500Mi
          requests:
            cpu: 10m
            ephemeral-storage: 50Mi
            memory: 50Mi
        volumeMounts:
        
        - mountPath: /srv/flyte
          name: shared-data
        - mountPath: /etc/flyte/config
          name: config-volume
        - name: auth
          mountPath: /etc/secrets/
      serviceAccountName: flyteadmin
      volumes:
        
        - emptyDir: {}
          name: shared-data
        - emptyDir: {}
          name: scratch
        - configMap:
            name: flyte-admin-config
          name: config-volume
        - configMap:
            name: clusterresource-template
          name: resource-templates
        - name: auth
          secret:
            secretName: flyte-admin-secrets
---
# Source: flyte/templates/console/deployment.yaml
apiVersion: apps/v1
kind: Deployment
metadata:
  name: flyteconsole
  namespace: flyte
  labels: 
    app.kubernetes.io/name: flyteconsole
    app.kubernetes.io/instance: flyte
    helm.sh/chart: flyte-v0.1.10
    app.kubernetes.io/managed-by: Helm
spec:
  replicas: 1
  selector:
    matchLabels: 
      app.kubernetes.io/name: flyteconsole
      app.kubernetes.io/instance: flyte
  template:
    metadata:
      annotations:
        configChecksum: "31c9b63c5d5979ec6d9c6bf1d6deaa1128117c74a50ad417820d7896e7eb7fd"
      labels: 
        app.kubernetes.io/name: flyteconsole
        app.kubernetes.io/instance: flyte
        helm.sh/chart: flyte-v0.1.10
        app.kubernetes.io/managed-by: Helm
    spec:
      securityContext:
        runAsUser: 1000
        fsGroupChangePolicy: "Always"
      containers:
      - image: "cr.flyte.org/flyteorg/flyteconsole:v0.30.0"
        imagePullPolicy: "IfNotPresent"
        name: flyteconsole
        envFrom:
        - configMapRef:
            name: flyte-console-config
        ports:
        - containerPort: 8080
        resources: 
          limits:
            cpu: 500m
            memory: 250Mi
          requests:
            cpu: 10m
            memory: 50Mi
        volumeMounts:
        - mountPath: /srv/flyte
          name: shared-data
      volumes:
      - emptyDir: {}
        name: shared-data
---
# Source: flyte/templates/datacatalog/deployment.yaml
apiVersion: apps/v1
kind: Deployment
metadata:
  name: datacatalog
  namespace: flyte
  labels: 
    app.kubernetes.io/name: datacatalog
    app.kubernetes.io/instance: flyte
    helm.sh/chart: flyte-v0.1.10
    app.kubernetes.io/managed-by: Helm
spec:
  replicas: 1
  selector:
    matchLabels: 
      app.kubernetes.io/name: datacatalog
      app.kubernetes.io/instance: flyte
  template:
    metadata:
      annotations:
        configChecksum: "5293dc7ff277250307f0c988967f08dafa9b7b3de0d815b761dfa1175ce613e"
      labels: 
        app.kubernetes.io/name: datacatalog
        app.kubernetes.io/instance: flyte
        helm.sh/chart: flyte-v0.1.10
        app.kubernetes.io/managed-by: Helm
    spec:
      securityContext:
        fsGroup: 65534
        runAsUser: 1001
        fsGroupChangePolicy: "Always"
      initContainers:
<<<<<<< HEAD
      - name: check-db-ready
        image: postgres:10.16-alpine
        command:
          - sh
          - -c
          - until pg_isready -h postgres -p 5432; do echo waiting for database; sleep 2; done;
      - command:
        - datacatalog
        - --config
        - /etc/datacatalog/config/*.yaml
        - migrate
        - run
        image: "cr.flyte.org/flyteorg/datacatalog:v0.3.9"
        imagePullPolicy: "IfNotPresent"
        name: run-migrations
        volumeMounts:
        
        - mountPath: /etc/datacatalog/config
          name: config-volume
      containers:
      - command:
        - datacatalog
        - --config
        - /etc/datacatalog/config/*.yaml
        - serve
        image: "cr.flyte.org/flyteorg/datacatalog:v0.3.9"
        imagePullPolicy: "IfNotPresent"
        name: datacatalog
        ports:
        - containerPort: 8088
        - containerPort: 8089
        resources: 
          limits:
            cpu: 500m
            ephemeral-storage: 100Mi
            memory: 500Mi
          requests:
            cpu: 10m
            ephemeral-storage: 50Mi
            memory: 50Mi
        volumeMounts:
        
        - mountPath: /etc/datacatalog/config
          name: config-volume
=======
        - name: check-db-ready
          image: ecr.flyte.org/ubuntu/postgres:13-21.04_beta
          securityContext:
             runAsUser: 0
          command:
            - sh
            - -c
            - until pg_isready -h <CLOUD-SQL-IP> -p 5432; do echo waiting for database; sleep 2; done;
        - command:
            - datacatalog
            - --config
            - /etc/datacatalog/config/*.yaml
            - migrate
            - run
          image: "cr.flyte.org/flyteorg/datacatalog:v0.3.16"
          imagePullPolicy: "IfNotPresent"
          name: run-migrations
          volumeMounts:
            - mountPath: /etc/db
              name: db-pass
            - mountPath: /etc/datacatalog/config
              name: config-volume
      containers:
        - command:
            - datacatalog
            - --config
            - /etc/datacatalog/config/*.yaml
            - serve
          image: "cr.flyte.org/flyteorg/datacatalog:v0.3.16"
          imagePullPolicy: "IfNotPresent"
          name: datacatalog
          ports:
            - containerPort: 8088
            - containerPort: 8089
          resources: 
            limits:
              cpu: 500m
              ephemeral-storage: 2Gi
              memory: 500Mi
            requests:
              cpu: 50m
              ephemeral-storage: 2Gi
              memory: 200Mi
          volumeMounts:
            - mountPath: /etc/db
              name: db-pass
            - mountPath: /etc/datacatalog/config
              name: config-volume
>>>>>>> abb2c291
      serviceAccountName: datacatalog
      volumes:
      
      - emptyDir: {}
        name: shared-data
      - configMap:
          name: datacatalog-config
        name: config-volume
---
# Source: flyte/templates/flytescheduler/deployment.yaml
apiVersion: apps/v1
kind: Deployment
metadata:
  name: flytescheduler
  namespace: flyte
  labels: 
    app.kubernetes.io/name: flytescheduler
    app.kubernetes.io/instance: flyte
    helm.sh/chart: flyte-v0.1.10
    app.kubernetes.io/managed-by: Helm
spec:
  replicas: 1
  selector:
    matchLabels: 
      app.kubernetes.io/name: flytescheduler
      app.kubernetes.io/instance: flyte
  template:
    metadata:
      annotations:
        configChecksum: "b9377412066571770fffc7b51e085ef9e13f65a3ecd8727269832227e2d64a9"
      labels: 
        app.kubernetes.io/name: flytescheduler
        app.kubernetes.io/instance: flyte
        helm.sh/chart: flyte-v0.1.10
        app.kubernetes.io/managed-by: Helm
    spec:
      securityContext:
        fsGroup: 65534
        runAsUser: 1001
        fsGroupChangePolicy: "Always"
      initContainers:
      - command:
        - flytescheduler
        - precheck
        - --config
        - /etc/flyte/config/*.yaml
        image: "cr.flyte.org/flyteorg/flytescheduler:v0.6.53"
        imagePullPolicy: "IfNotPresent"
        name: flytescheduler-check
        volumeMounts:
          
          - mountPath: /etc/flyte/config
            name: config-volume
          - name: auth
            mountPath: /etc/secrets/
      containers:
      - command:
        - flytescheduler
        - run
        - --config
        - /etc/flyte/config/*.yaml
        image: "cr.flyte.org/flyteorg/flytescheduler:v0.6.53"
        imagePullPolicy: "IfNotPresent"
        name: flytescheduler
        resources: 
          limits:
            cpu: 250m
            ephemeral-storage: 100Mi
            memory: 500Mi
          requests:
            cpu: 10m
            ephemeral-storage: 50Mi
            memory: 50Mi
        volumeMounts:
          
          - mountPath: /etc/flyte/config
            name: config-volume
          - name: auth
            mountPath: /etc/secrets/
      serviceAccountName: flyteadmin
      volumes:
        
        - emptyDir: {}
          name: shared-data
        - configMap:
            name: flyte-scheduler-config
          name: config-volume
        - name: auth
          secret:
            secretName: flyte-propeller-auth
---
# Source: flyte/templates/propeller/deployment.yaml
apiVersion: apps/v1
kind: Deployment
metadata:
  name: flytepropeller
  namespace: flyte
  labels: 
    app.kubernetes.io/name: flytepropeller
    app.kubernetes.io/instance: flyte
    helm.sh/chart: flyte-v0.1.10
    app.kubernetes.io/managed-by: Helm
spec:
  replicas: 1
  selector:
    matchLabels: 
      app.kubernetes.io/name: flytepropeller
      app.kubernetes.io/instance: flyte
  template:
    metadata:
      annotations:
        configChecksum: "0646db03bb3db58e1349cae214ff39eaa21d4457934f639c5c67e7181af177a"
      labels: 
        app.kubernetes.io/name: flytepropeller
        app.kubernetes.io/instance: flyte
        helm.sh/chart: flyte-v0.1.10
        app.kubernetes.io/managed-by: Helm
    spec:
      securityContext:
        fsGroup: 65534
        runAsUser: 1001
        fsGroupChangePolicy: "Always"
      containers:
      - command:
        - flytepropeller
        - --config
        - /etc/flyte/config/*.yaml
        env:
        - name: POD_NAME
          valueFrom:
            fieldRef:
              fieldPath: metadata.name
        image: "cr.flyte.org/flyteorg/flytepropeller:v0.15.17"
        imagePullPolicy: "IfNotPresent"
        name: flytepropeller
        ports:
        - containerPort: 10254
        resources: 
          limits:
            cpu: 200m
            ephemeral-storage: 100Mi
            memory: 200Mi
          requests:
            cpu: 10m
            ephemeral-storage: 50Mi
            memory: 50Mi
        volumeMounts:
          - name: config-volume
            mountPath: /etc/flyte/config
          - name: auth
            mountPath: /etc/secrets/
      serviceAccountName: flytepropeller
      volumes:
      - configMap:
          name: flyte-propeller-config
        name: config-volume
      - name: auth
        secret:
          secretName: flyte-propeller-auth
---
# Source: flyte/templates/propeller/webhook.yaml
# Create the actual deployment
apiVersion: apps/v1
kind: Deployment
metadata:
  name: flyte-pod-webhook
  namespace: flyte
  labels:
    app: flyte-pod-webhook
spec:
  selector:
    matchLabels:
      app: flyte-pod-webhook
  template:
    metadata:
      labels:
        app: flyte-pod-webhook
        app.kubernetes.io/name: flyte-pod-webhook
        app.kubernetes.io/version: v0.15.17
      annotations:
        configChecksum: "0646db03bb3db58e1349cae214ff39eaa21d4457934f639c5c67e7181af177a"
    spec:
      securityContext:
        fsGroup: 65534
        runAsUser: 1001
        fsGroupChangePolicy: "Always"
      serviceAccountName: flyte-pod-webhook
      initContainers:
      - name: generate-secrets
        image: "cr.flyte.org/flyteorg/flytepropeller:v0.15.17"
        imagePullPolicy: "IfNotPresent"
        command:
          - flytepropeller
        args:
          - webhook
          - init-certs
          - --config
          - /etc/flyte/config/*.yaml
        env:
          - name: POD_NAME
            valueFrom:
              fieldRef:
                fieldPath: metadata.name
          - name: POD_NAMESPACE
            valueFrom:
              fieldRef:
                fieldPath: metadata.namespace
        volumeMounts:
          - name: config-volume
            mountPath: /etc/flyte/config
      containers:
        - name: webhook
          image: "cr.flyte.org/flyteorg/flytepropeller:v0.15.17"
          imagePullPolicy: "IfNotPresent"
          command:
            - flytepropeller
          args:
            - webhook
            - --config
            - /etc/flyte/config/*.yaml
          env:
            - name: POD_NAME
              valueFrom:
                fieldRef:
                  fieldPath: metadata.name
            - name: POD_NAMESPACE
              valueFrom:
                fieldRef:
                  fieldPath: metadata.namespace
          volumeMounts:
            - name: config-volume
              mountPath: /etc/flyte/config
              readOnly: true
            - name: webhook-certs
              mountPath: /etc/webhook/certs
              readOnly: true
      volumes:
        - name: config-volume
          configMap:
            name: flyte-propeller-config
        - name: webhook-certs
          secret:
            secretName: flyte-pod-webhook
---
# Source: flyte/templates/admin/cronjob.yaml
apiVersion: batch/v1beta1
kind: CronJob
metadata:
  name: syncresources
  namespace: flyte
  labels: 
    app.kubernetes.io/name: flyteadmin
    app.kubernetes.io/instance: flyte
    helm.sh/chart: flyte-v0.1.10
    app.kubernetes.io/managed-by: Helm
spec:
  schedule: '*/1 * * * *'
  jobTemplate:
    spec:
      template:
        spec:
          containers:
          - command:
            - flyteadmin
            - --config
            - /etc/flyte/config/*.yaml
            - clusterresource
            - sync
            image: "cr.flyte.org/flyteorg/flyteadmin:v0.6.53"
            imagePullPolicy: "IfNotPresent"
            name: sync-cluster-resources
            volumeMounts:
            
            - mountPath: /etc/flyte/clusterresource/templates
              name: resource-templates
            - mountPath: /etc/flyte/config
              name: config-volume
          restartPolicy: OnFailure
          serviceAccountName: flyteadmin
          volumes:
          
          - configMap:
              name: clusterresource-template
            name: resource-templates
          - configMap:
              name: flyte-admin-config
            name: config-volume
---
# Source: flyte/templates/common/ingress.yaml
apiVersion: networking.k8s.io/v1beta1
kind: Ingress
metadata:
  name: flyte
  namespace: flyte
  annotations: 
    nginx.ingress.kubernetes.io/app-root: /console
spec:
  rules:
    - http:
        paths:
          # This is useful only for frontend development
          # Port 87 in FlyteAdmin maps to the redoc container.
          - path: /openapi
            pathType: ImplementationSpecific
            backend:
              serviceName: flyteadmin
              servicePort: 87
          # NOTE: If you change this, you must update the BASE_URL value in flyteconsole.yaml
          - path: /console
            pathType: ImplementationSpecific
            backend:
              serviceName: flyteconsole
              servicePort: 80
          - path: /console/*
            pathType: ImplementationSpecific
            backend:
              serviceName: flyteconsole
              servicePort: 80
          - path: /api
            pathType: ImplementationSpecific
            backend:
              serviceName: flyteadmin
              servicePort: 80
          - path: /api/*
            pathType: ImplementationSpecific
            backend:
              serviceName: flyteadmin
              servicePort: 80
          - path: /healthcheck
            pathType: ImplementationSpecific
            backend:
              serviceName: flyteadmin
              servicePort: 80
          - path: /v1/*
            pathType: ImplementationSpecific
            backend:
              serviceName: flyteadmin
              servicePort: 80
          # Port 87 in FlyteAdmin maps to the redoc container.
          - path: /openapi/*
            pathType: ImplementationSpecific
            backend:
              serviceName: flyteadmin
              servicePort: 87
          - path: /.well-known
            pathType: ImplementationSpecific
            backend:
              serviceName: flyteadmin
              servicePort: 80
          - path: /.well-known/*
            pathType: ImplementationSpecific
            backend:
              serviceName: flyteadmin
              servicePort: 80
          - path: /login
            pathType: ImplementationSpecific
            backend:
              serviceName: flyteadmin
              servicePort: 80
          - path: /login/*
            pathType: ImplementationSpecific
            backend:
              serviceName: flyteadmin
              servicePort: 80
          - path: /logout
            pathType: ImplementationSpecific
            backend:
              serviceName: flyteadmin
              servicePort: 80
          - path: /logout/*
            pathType: ImplementationSpecific
            backend:
              serviceName: flyteadmin
              servicePort: 80
          - path: /callback
            pathType: ImplementationSpecific
            backend:
              serviceName: flyteadmin
              servicePort: 80
          - path: /callback/*
            pathType: ImplementationSpecific
            backend:
              serviceName: flyteadmin
              servicePort: 80
          - path: /me
            pathType: ImplementationSpecific
            backend:
              serviceName: flyteadmin
              servicePort: 80
          - path: /config
            pathType: ImplementationSpecific
            backend:
              serviceName: flyteadmin
              servicePort: 80
          - path: /config/*
            pathType: ImplementationSpecific
            backend:
              serviceName: flyteadmin
              servicePort: 80
          - path: /oauth2
            pathType: ImplementationSpecific
            backend:
              serviceName: flyteadmin
              servicePort: 80
          - path: /oauth2/*
            pathType: ImplementationSpecific
            backend:
              serviceName: flyteadmin
              servicePort: 80
          # NOTE: Port 81 in flyteadmin is the GRPC server port for FlyteAdmin.
          - path: /flyteidl.service.AdminService
            pathType: ImplementationSpecific
            backend:
              serviceName: flyteadmin
              servicePort: 81
          - path: /flyteidl.service.AdminService/*
            pathType: ImplementationSpecific
            backend:
              serviceName: flyteadmin
              servicePort: 81
          - path: /flyteidl.service.AuthMetadataService
            pathType: ImplementationSpecific
            backend:
              serviceName: flyteadmin
              servicePort: 81
          - path: /flyteidl.service.AuthMetadataService/*
            pathType: ImplementationSpecific
            backend:
              serviceName: flyteadmin
              servicePort: 81
          - path: /flyteidl.service.IdentityService
            pathType: ImplementationSpecific
            backend:
              serviceName: flyteadmin
              servicePort: 81
          - path: /flyteidl.service.IdentityService/*
            pathType: ImplementationSpecific
            backend:
              serviceName: flyteadmin
              servicePort: 81<|MERGE_RESOLUTION|>--- conflicted
+++ resolved
@@ -10,6 +10,8 @@
     app.kubernetes.io/instance: flyte
     helm.sh/chart: flyte-v0.1.10
     app.kubernetes.io/managed-by: Helm
+  annotations: 
+    iam.gke.io/gcp-service-account: gsa-flyteadmin@<PROJECT-ID>.iam.gserviceaccount.com
 ---
 # Source: flyte/templates/datacatalog/rbac.yaml
 apiVersion: v1
@@ -22,6 +24,8 @@
     app.kubernetes.io/instance: flyte
     helm.sh/chart: flyte-v0.1.10
     app.kubernetes.io/managed-by: Helm
+  annotations: 
+    iam.gke.io/gcp-service-account: gsa-datacatalog@<PROJECT-ID>.iam.gserviceaccount.com
 ---
 # Source: flyte/templates/propeller/rbac.yaml
 apiVersion: v1
@@ -34,6 +38,8 @@
     app.kubernetes.io/instance: flyte
     helm.sh/chart: flyte-v0.1.10
     app.kubernetes.io/managed-by: Helm
+  annotations: 
+    iam.gke.io/gcp-service-account: gsa-flytepropeller@<PROJECT-ID>.iam.gserviceaccount.com
 ---
 # Source: flyte/templates/propeller/webhook.yaml
 # Create a Service Account for webhook
@@ -51,6 +57,15 @@
   namespace: flyte
 type: Opaque
 stringData:
+---
+# Source: flyte/templates/common/secret.yaml
+apiVersion: v1
+kind: Secret
+metadata:
+  name: db-pass
+stringData:
+  pass.txt: '<DBPASSWORD>'
+type: Opaque
 ---
 # Source: flyte/templates/propeller/secret-auth.yaml
 apiVersion: v1
@@ -91,6 +106,17 @@
     spec:
       finalizers:
       - kubernetes
+    
+  aab_default_service_account.yaml: | 
+    apiVersion: v1
+    kind: ServiceAccount
+    metadata:
+      name: default
+      namespace: {{ namespace }}
+      annotations:
+        # Needed for gcp workload identity to function
+        # https://cloud.google.com/kubernetes-engine/docs/how-to/workload-identity
+        iam.gke.io/gcp-service-account: {{ gsa }}
     
   ab_project_resource_quota.yaml: | 
     apiVersion: v1
@@ -118,9 +144,10 @@
   db.yaml: | 
     database:
       dbname: flyteadmin
-      host: postgres
+      host: '<CLOUD-SQL-IP>'
+      passwordPath: /etc/db/pass.txt
       port: 5432
-      username: postgres
+      username: flyteadmin
   domain.yaml: | 
     domains:
     - id: development
@@ -131,7 +158,7 @@
       name: production
   logger.yaml: | 
     logger:
-      level: 4
+      level: 5
       show-source: true
   server.yaml: | 
     auth:
@@ -171,15 +198,13 @@
         allowCors: true
         allowedHeaders:
         - Content-Type
-        - flyte-authorization
         allowedOrigins:
         - '*'
         secure: false
         useAuth: false
   remoteData.yaml: | 
     remoteData:
-      region: us-east-1
-      scheme: gcp
+      scheme: gcs
       signedUrls:
         durationMinutes: 3
   storage.yaml: | 
@@ -189,22 +214,22 @@
         kind: google
         config:
           json: ""
-          project_id: <GOOGLE_PROJECT_ID>
+          project_id: <PROJECT-ID>
           scopes: https://www.googleapis.com/auth/devstorage.read_write
-      container: "<BUCKET_NAME>"
+      container: "<BUCKETNAME>"
       limits:
         maxDownloadMBs: 10
   task_resource_defaults.yaml: | 
     task_resources:
       defaults:
-        cpu: 100m
-        memory: 100Mi
-        storage: 5Mi
+        cpu: 1000m
+        memory: 1000Mi
+        storage: 1000Mi
       limits:
         cpu: 2
         gpu: 1
         memory: 1Gi
-        storage: 20Mi
+        storage: 2000Mi
   cluster_resources.yaml: | 
     cluster_resources:
       customData:
@@ -213,16 +238,22 @@
             value: "5"
         - projectQuotaMemory:
             value: 4000Mi
+        - gsa:
+            value: gsa-production@<PROJECT-ID>.iam.gserviceaccount.com
       - staging:
         - projectQuotaCpu:
             value: "2"
         - projectQuotaMemory:
             value: 3000Mi
+        - gsa:
+            value: gsa-staging@<PROJECT-ID>.iam.gserviceaccount.com
       - development:
         - projectQuotaCpu:
-            value: "4"
+            value: "2"
         - projectQuotaMemory:
             value: 3000Mi
+        - gsa:
+            value: gsa-development@<PROJECT-ID>.iam.gserviceaccount.com
       refresh: 5m
       refreshInterval: 5m
       templatePath: /etc/flyte/clusterresource/templates
@@ -257,13 +288,14 @@
 data:
   db.yaml: | 
     database:
-      dbname: datacatalog
-      host: postgres
+      dbname: flyteadmin
+      host: '<CLOUD-SQL-IP>'
+      passwordPath: /etc/db/pass.txt
       port: 5432
-      username: postgres
+      username: flyteadmin
   logger.yaml: | 
     logger:
-      level: 4
+      level: 5
       show-source: true
   server.yaml: | 
     application:
@@ -281,9 +313,9 @@
         kind: google
         config:
           json: ""
-          project_id: <GOOGLE_PROJECT_ID>
+          project_id: <PROJECT-ID>
           scopes: https://www.googleapis.com/auth/devstorage.read_write
-      container: "<BUCKET_NAME>"
+      container: "<BUCKETNAME>"
       limits:
         maxDownloadMBs: 10
 ---
@@ -312,12 +344,13 @@
   db.yaml: | 
     database:
       dbname: flyteadmin
-      host: postgres
+      host: '<CLOUD-SQL-IP>'
+      passwordPath: /etc/db/pass.txt
       port: 5432
-      username: postgres
+      username: flyteadmin
   logger.yaml: | 
     logger:
-      level: 4
+      level: 5
       show-source: true
 ---
 # Source: flyte/templates/propeller/configmap.yaml
@@ -358,6 +391,11 @@
     propeller:
       downstream-eval-duration: 30s
       enable-admin-launcher: true
+      gc-interval: 12h
+      kube-client-config:
+        burst: 25
+        qps: 100
+        timeout: 30s
       leader-election:
         enabled: true
         lease-duration: 15s
@@ -367,7 +405,7 @@
         renew-deadline: 10s
         retry-period: 2s
       limit-namespace: all
-      max-workflow-retries: 30
+      max-workflow-retries: 50
       metadata-prefix: metadata/propeller
       metrics-prefix: flyte
       prof-port: 10254
@@ -381,12 +419,12 @@
           rate: 100
           type: maxof
         sub-queue:
-          capacity: 100
-          rate: 10
+          capacity: 1000
+          rate: 100
           type: bucket
         type: batch
-      rawoutput-prefix: s3://my-s3-bucket/
-      workers: 4
+      rawoutput-prefix: gs://<BUCKETNAME>/
+      workers: 40
       workflow-reeval-duration: 30s
     webhook:
       certDir: /etc/webhook/certs
@@ -398,9 +436,11 @@
           container: container
           container_array: k8s-array
           sidecar: sidecar
+          spark: spark
         enabled-plugins:
         - container
         - sidecar
+        - spark
         - k8s-array
   k8s.yaml: | 
     plugins:
@@ -410,7 +450,7 @@
         default-memory: 100Mi
   logger.yaml: | 
     logger:
-      level: 4
+      level: 5
       show-source: true
   resource_manager.yaml: | 
     propeller:
@@ -423,20 +463,27 @@
         kind: google
         config:
           json: ""
-          project_id: <GOOGLE_PROJECT_ID>
+          project_id: <PROJECT-ID>
           scopes: https://www.googleapis.com/auth/devstorage.read_write
-      container: "<BUCKET_NAME>"
+      container: "<BUCKETNAME>"
       limits:
         maxDownloadMBs: 10
   cache.yaml: |
     cache:
-      max_size_mbs: 0
+      max_size_mbs: 1024
       target_gc_percent: 70
   task_logs.yaml: | 
     plugins:
+      k8s-array:
+        logs:
+          config:
+            stackdriver-enabled: true
+            stackdriver-logresourcename: k8s_container
       logs:
         cloudwatch-enabled: false
         kubernetes-enabled: false
+        stackdriver-enabled: true
+        stackdriver-logresourcename: k8s_container
 ---
 # Source: flyte/templates/propeller/crds/flyteworkflow.yaml
 apiVersion: apiextensions.k8s.io/v1beta1
@@ -643,6 +690,7 @@
     helm.sh/chart: flyte-v0.1.10
     app.kubernetes.io/managed-by: Helm
   annotations: 
+    cloud.google.com/app-protocols: '{"grpc":"HTTP2"}'
     projectcontour.io/upstream-protocol.h2c: grpc
 spec:
   type: ClusterIP
@@ -699,6 +747,7 @@
     helm.sh/chart: flyte-v0.1.10
     app.kubernetes.io/managed-by: Helm
   annotations: 
+    cloud.google.com/app-protocols: '{"grpc":"HTTP2"}'
     projectcontour.io/upstream-protocol.h2c: grpc
 spec:
   type: NodePort
@@ -757,7 +806,7 @@
   template:
     metadata:
       annotations:
-        configChecksum: "b9377412066571770fffc7b51e085ef9e13f65a3ecd8727269832227e2d64a9"
+        configChecksum: "bd8b5d74be681394c828a81332553ed1e38cb968553bb58b268541a55962e91"
       labels: 
         app.kubernetes.io/name: flyteadmin
         app.kubernetes.io/instance: flyte
@@ -772,11 +821,11 @@
         - name: check-db-ready
           image: ecr.flyte.org/ubuntu/postgres:13-21.04_beta
           securityContext:
-            runAsUser: 0
+             runAsUser: 0
           command:
           - sh
           - -c
-          - until pg_isready -h postgres -p 5432; do echo waiting for database; sleep 2; done;
+          - until pg_isready -h <CLOUD-SQL-IP> -p 5432; do echo waiting for database; sleep 2; done;
         - command:
           - flyteadmin
           - --config
@@ -787,7 +836,8 @@
           imagePullPolicy: "IfNotPresent"
           name: run-migrations
           volumeMounts:
-          
+          - mountPath: /etc/db
+            name: db-pass
           - mountPath: /etc/flyte/config
             name: config-volume
         - command:
@@ -803,7 +853,8 @@
           imagePullPolicy: "IfNotPresent"
           name: seed-projects
           volumeMounts:
-          
+          - mountPath: /etc/db
+            name: db-pass
           - mountPath: /etc/flyte/config
             name: config-volume
         - command:
@@ -816,7 +867,8 @@
           imagePullPolicy: "IfNotPresent"
           name: sync-cluster-resources
           volumeMounts:
-          
+          - mountPath: /etc/db
+            name: db-pass
           - mountPath: /etc/flyte/clusterresource/templates
             name: resource-templates
           - mountPath: /etc/flyte/config
@@ -854,14 +906,15 @@
         resources: 
           limits:
             cpu: 250m
-            ephemeral-storage: 100Mi
+            ephemeral-storage: 2Gi
             memory: 500Mi
           requests:
-            cpu: 10m
-            ephemeral-storage: 50Mi
-            memory: 50Mi
+            cpu: 50m
+            ephemeral-storage: 2Gi
+            memory: 200Mi
         volumeMounts:
-        
+        - mountPath: /etc/db
+          name: db-pass
         - mountPath: /srv/flyte
           name: shared-data
         - mountPath: /etc/flyte/config
@@ -870,7 +923,9 @@
           mountPath: /etc/secrets/
       serviceAccountName: flyteadmin
       volumes:
-        
+        - name: db-pass
+          secret:
+            secretName: db-pass
         - emptyDir: {}
           name: shared-data
         - emptyDir: {}
@@ -884,6 +939,13 @@
         - name: auth
           secret:
             secretName: flyte-admin-secrets
+      affinity: 
+        podAntiAffinity:
+          requiredDuringSchedulingIgnoredDuringExecution:
+          - labelSelector:
+              matchLabels:
+                app.kubernetes.io/name: flyteadmin
+            topologyKey: kubernetes.io/hostname
 ---
 # Source: flyte/templates/console/deployment.yaml
 apiVersion: apps/v1
@@ -914,7 +976,7 @@
     spec:
       securityContext:
         runAsUser: 1000
-        fsGroupChangePolicy: "Always"
+        fsGroupChangePolicy: "OnRootMismatch"
       containers:
       - image: "cr.flyte.org/flyteorg/flyteconsole:v0.30.0"
         imagePullPolicy: "IfNotPresent"
@@ -926,7 +988,7 @@
         - containerPort: 8080
         resources: 
           limits:
-            cpu: 500m
+            cpu: 250m
             memory: 250Mi
           requests:
             cpu: 10m
@@ -937,6 +999,13 @@
       volumes:
       - emptyDir: {}
         name: shared-data
+      affinity: 
+        podAntiAffinity:
+          requiredDuringSchedulingIgnoredDuringExecution:
+          - labelSelector:
+              matchLabels:
+                app.kubernetes.io/name: flyteconsole
+            topologyKey: kubernetes.io/hostname
 ---
 # Source: flyte/templates/datacatalog/deployment.yaml
 apiVersion: apps/v1
@@ -958,7 +1027,7 @@
   template:
     metadata:
       annotations:
-        configChecksum: "5293dc7ff277250307f0c988967f08dafa9b7b3de0d815b761dfa1175ce613e"
+        configChecksum: "0e1bf57cdd577e837af739950061c930e15a92bf4f866df6124c298eff02871"
       labels: 
         app.kubernetes.io/name: datacatalog
         app.kubernetes.io/instance: flyte
@@ -966,28 +1035,30 @@
         app.kubernetes.io/managed-by: Helm
     spec:
       securityContext:
-        fsGroup: 65534
+        fsGroup: 1001
         runAsUser: 1001
-        fsGroupChangePolicy: "Always"
+        fsGroupChangePolicy: "OnRootMismatch"
       initContainers:
-<<<<<<< HEAD
       - name: check-db-ready
         image: postgres:10.16-alpine
+        securityContext:
+          runAsUser: 0
         command:
           - sh
           - -c
-          - until pg_isready -h postgres -p 5432; do echo waiting for database; sleep 2; done;
+          - until pg_isready -h <CLOUD-SQL-IP> -p 5432; do echo waiting for database; sleep 2; done;
       - command:
         - datacatalog
         - --config
         - /etc/datacatalog/config/*.yaml
         - migrate
         - run
-        image: "cr.flyte.org/flyteorg/datacatalog:v0.3.9"
+        image: "cr.flyte.org/flyteorg/datacatalog:v0.3.16"
         imagePullPolicy: "IfNotPresent"
         name: run-migrations
         volumeMounts:
-        
+        - mountPath: /etc/db
+          name: db-pass
         - mountPath: /etc/datacatalog/config
           name: config-volume
       containers:
@@ -996,7 +1067,7 @@
         - --config
         - /etc/datacatalog/config/*.yaml
         - serve
-        image: "cr.flyte.org/flyteorg/datacatalog:v0.3.9"
+        image: "cr.flyte.org/flyteorg/datacatalog:v0.3.16"
         imagePullPolicy: "IfNotPresent"
         name: datacatalog
         ports:
@@ -1005,74 +1076,34 @@
         resources: 
           limits:
             cpu: 500m
-            ephemeral-storage: 100Mi
+            ephemeral-storage: 2Gi
             memory: 500Mi
           requests:
-            cpu: 10m
-            ephemeral-storage: 50Mi
-            memory: 50Mi
+            cpu: 50m
+            ephemeral-storage: 2Gi
+            memory: 200Mi
         volumeMounts:
-        
+        - mountPath: /etc/db
+          name: db-pass
         - mountPath: /etc/datacatalog/config
           name: config-volume
-=======
-        - name: check-db-ready
-          image: ecr.flyte.org/ubuntu/postgres:13-21.04_beta
-          securityContext:
-             runAsUser: 0
-          command:
-            - sh
-            - -c
-            - until pg_isready -h <CLOUD-SQL-IP> -p 5432; do echo waiting for database; sleep 2; done;
-        - command:
-            - datacatalog
-            - --config
-            - /etc/datacatalog/config/*.yaml
-            - migrate
-            - run
-          image: "cr.flyte.org/flyteorg/datacatalog:v0.3.16"
-          imagePullPolicy: "IfNotPresent"
-          name: run-migrations
-          volumeMounts:
-            - mountPath: /etc/db
-              name: db-pass
-            - mountPath: /etc/datacatalog/config
-              name: config-volume
-      containers:
-        - command:
-            - datacatalog
-            - --config
-            - /etc/datacatalog/config/*.yaml
-            - serve
-          image: "cr.flyte.org/flyteorg/datacatalog:v0.3.16"
-          imagePullPolicy: "IfNotPresent"
-          name: datacatalog
-          ports:
-            - containerPort: 8088
-            - containerPort: 8089
-          resources: 
-            limits:
-              cpu: 500m
-              ephemeral-storage: 2Gi
-              memory: 500Mi
-            requests:
-              cpu: 50m
-              ephemeral-storage: 2Gi
-              memory: 200Mi
-          volumeMounts:
-            - mountPath: /etc/db
-              name: db-pass
-            - mountPath: /etc/datacatalog/config
-              name: config-volume
->>>>>>> abb2c291
       serviceAccountName: datacatalog
       volumes:
-      
+      - name: db-pass
+        secret:
+          secretName: db-pass
       - emptyDir: {}
         name: shared-data
       - configMap:
           name: datacatalog-config
         name: config-volume
+      affinity: 
+        podAntiAffinity:
+          requiredDuringSchedulingIgnoredDuringExecution:
+          - labelSelector:
+              matchLabels:
+                app.kubernetes.io/name: datacatalog
+            topologyKey: kubernetes.io/hostname
 ---
 # Source: flyte/templates/flytescheduler/deployment.yaml
 apiVersion: apps/v1
@@ -1094,7 +1125,7 @@
   template:
     metadata:
       annotations:
-        configChecksum: "b9377412066571770fffc7b51e085ef9e13f65a3ecd8727269832227e2d64a9"
+        configChecksum: "bd8b5d74be681394c828a81332553ed1e38cb968553bb58b268541a55962e91"
       labels: 
         app.kubernetes.io/name: flytescheduler
         app.kubernetes.io/instance: flyte
@@ -1115,11 +1146,10 @@
         imagePullPolicy: "IfNotPresent"
         name: flytescheduler-check
         volumeMounts:
-          
+          - mountPath: /etc/db
+            name: db-pass
           - mountPath: /etc/flyte/config
             name: config-volume
-          - name: auth
-            mountPath: /etc/secrets/
       containers:
       - command:
         - flytescheduler
@@ -1139,22 +1169,20 @@
             ephemeral-storage: 50Mi
             memory: 50Mi
         volumeMounts:
-          
+          - mountPath: /etc/db
+            name: db-pass
           - mountPath: /etc/flyte/config
             name: config-volume
-          - name: auth
-            mountPath: /etc/secrets/
       serviceAccountName: flyteadmin
       volumes:
-        
+        - name: db-pass
+          secret:
+            secretName: db-pass
         - emptyDir: {}
           name: shared-data
         - configMap:
             name: flyte-scheduler-config
           name: config-volume
-        - name: auth
-          secret:
-            secretName: flyte-propeller-auth
 ---
 # Source: flyte/templates/propeller/deployment.yaml
 apiVersion: apps/v1
@@ -1176,7 +1204,7 @@
   template:
     metadata:
       annotations:
-        configChecksum: "0646db03bb3db58e1349cae214ff39eaa21d4457934f639c5c67e7181af177a"
+        configChecksum: "0a9bed8c9f7150ac5725bc006b3a6da9b11c81364ed0f3e7572011b38932819"
       labels: 
         app.kubernetes.io/name: flytepropeller
         app.kubernetes.io/instance: flyte
@@ -1204,13 +1232,13 @@
         - containerPort: 10254
         resources: 
           limits:
-            cpu: 200m
-            ephemeral-storage: 100Mi
-            memory: 200Mi
+            cpu: 500m
+            ephemeral-storage: 2Gi
+            memory: 1Gi
           requests:
-            cpu: 10m
-            ephemeral-storage: 50Mi
-            memory: 50Mi
+            cpu: 50m
+            ephemeral-storage: 2Gi
+            memory: 1Gi
         volumeMounts:
           - name: config-volume
             mountPath: /etc/flyte/config
@@ -1224,6 +1252,13 @@
       - name: auth
         secret:
           secretName: flyte-propeller-auth
+      affinity: 
+        podAntiAffinity:
+          requiredDuringSchedulingIgnoredDuringExecution:
+          - labelSelector:
+              matchLabels:
+                app.kubernetes.io/name: flytepropeller
+            topologyKey: kubernetes.io/hostname
 ---
 # Source: flyte/templates/propeller/webhook.yaml
 # Create the actual deployment
@@ -1245,7 +1280,7 @@
         app.kubernetes.io/name: flyte-pod-webhook
         app.kubernetes.io/version: v0.15.17
       annotations:
-        configChecksum: "0646db03bb3db58e1349cae214ff39eaa21d4457934f639c5c67e7181af177a"
+        configChecksum: "0a9bed8c9f7150ac5725bc006b3a6da9b11c81364ed0f3e7572011b38932819"
     spec:
       securityContext:
         fsGroup: 65534
@@ -1337,7 +1372,8 @@
             imagePullPolicy: "IfNotPresent"
             name: sync-cluster-resources
             volumeMounts:
-            
+            - mountPath: /etc/db
+              name: db-pass
             - mountPath: /etc/flyte/clusterresource/templates
               name: resource-templates
             - mountPath: /etc/flyte/config
@@ -1345,7 +1381,9 @@
           restartPolicy: OnFailure
           serviceAccountName: flyteadmin
           volumes:
-          
+          - name: db-pass
+            secret:
+              secretName: db-pass
           - configMap:
               name: clusterresource-template
             name: resource-templates
@@ -1360,7 +1398,10 @@
   name: flyte
   namespace: flyte
   annotations: 
+    cert-manager.io/issuer: letsencrypt-production
+    kubernetes.io/ingress.class: nginx
     nginx.ingress.kubernetes.io/app-root: /console
+    nginx.ingress.kubernetes.io/ssl-redirect: "true"
 spec:
   rules:
     - http:
@@ -1474,6 +1515,33 @@
             backend:
               serviceName: flyteadmin
               servicePort: 80
+      host: '<HOSTNAME>'
+  tls:
+    - secretName: flyte-flyte-tls
+      hosts:
+        - '<HOSTNAME>'
+  
+# Certain ingress controllers like nginx cannot serve HTTP 1 and GRPC with a single ingress because GRPC can only
+# enabled on the ingress object, not on backend services (GRPC annotation is set on the ingress, not on the services).
+---
+# Source: flyte/templates/common/ingress.yaml
+apiVersion: networking.k8s.io/v1beta1
+kind: Ingress
+metadata:
+  name: flyte-grpc
+  namespace: flyte
+  annotations:
+    cert-manager.io/issuer: letsencrypt-production
+    kubernetes.io/ingress.class: nginx
+    nginx.ingress.kubernetes.io/app-root: /console
+    nginx.ingress.kubernetes.io/ssl-redirect: "true"
+    nginx.ingress.kubernetes.io/backend-protocol: GRPC
+spec:
+  rules:
+    - host: '<HOSTNAME>'
+      http:
+        paths:
+          #
           # NOTE: Port 81 in flyteadmin is the GRPC server port for FlyteAdmin.
           - path: /flyteidl.service.AdminService
             pathType: ImplementationSpecific
@@ -1504,4 +1572,8 @@
             pathType: ImplementationSpecific
             backend:
               serviceName: flyteadmin
-              servicePort: 81+              servicePort: 81
+  tls:
+    - secretName: flyte-flyte-tls
+      hosts:
+        - '<HOSTNAME>'