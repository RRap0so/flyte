--- conflicted
+++ resolved
@@ -1352,11 +1352,7 @@
           - /etc/flyte/config/*.yaml
           - migrate
           - run
-<<<<<<< HEAD
-          image: "ghcr.io/flyteorg/flyteadmin:v0.6.27"
-=======
           image: "cr.flyte.org/flyteorg/flyteadmin:v0.6.28"
->>>>>>> 833dc7aa
           imagePullPolicy: "IfNotPresent"
           name: run-migrations
           volumeMounts:
@@ -1372,11 +1368,7 @@
           - flytesnacks
           - flytetester
           - flyteexamples
-<<<<<<< HEAD
-          image: "ghcr.io/flyteorg/flyteadmin:v0.6.27"
-=======
           image: "cr.flyte.org/flyteorg/flyteadmin:v0.6.28"
->>>>>>> 833dc7aa
           imagePullPolicy: "IfNotPresent"
           name: seed-projects
           volumeMounts:
@@ -1389,11 +1381,7 @@
           - /etc/flyte/config/*.yaml
           - clusterresource
           - sync
-<<<<<<< HEAD
-          image: "ghcr.io/flyteorg/flyteadmin:v0.6.27"
-=======
           image: "cr.flyte.org/flyteorg/flyteadmin:v0.6.28"
->>>>>>> 833dc7aa
           imagePullPolicy: "IfNotPresent"
           name: sync-cluster-resources
           volumeMounts:
@@ -1403,11 +1391,7 @@
           - mountPath: /etc/flyte/config
             name: config-volume
         - name: generate-secrets
-<<<<<<< HEAD
-          image: "ghcr.io/flyteorg/flyteadmin:v0.6.27"
-=======
           image: "cr.flyte.org/flyteorg/flyteadmin:v0.6.28"
->>>>>>> 833dc7aa
           imagePullPolicy: "IfNotPresent"
           command: ["/bin/sh", "-c"]
           args:
@@ -1428,11 +1412,7 @@
         - --config
         - /etc/flyte/config/*.yaml
         - serve
-<<<<<<< HEAD
-        image: "ghcr.io/flyteorg/flyteadmin:v0.6.27"
-=======
         image: "cr.flyte.org/flyteorg/flyteadmin:v0.6.28"
->>>>>>> 833dc7aa
         imagePullPolicy: "IfNotPresent"
         name: flyteadmin
         ports:
@@ -1526,7 +1506,7 @@
         - precheck
         - --config
         - /etc/flyte/config/*.yaml
-        image: "ghcr.io/flyteorg/flytescheduler:v0.6.27"
+        image: "cr.flyte.org/flyteorg/flytescheduler:v0.6.28"
         imagePullPolicy: "IfNotPresent"
         name: flytescheduler-check
         volumeMounts:
@@ -1541,7 +1521,7 @@
         - run
         - --config
         - /etc/flyte/config/*.yaml
-        image: "ghcr.io/flyteorg/flytescheduler:v0.6.27"
+        image: "cr.flyte.org/flyteorg/flytescheduler:v0.6.28"
         imagePullPolicy: "IfNotPresent"
         name: flytescheduler
         resources: 
@@ -1729,7 +1709,7 @@
         - precheck
         - --config
         - /etc/flyte/config/*.yaml
-        image: "ghcr.io/flyteorg/flytescheduler:v0.6.27"
+        image: "cr.flyte.org/flyteorg/flytescheduler:v0.6.28"
         imagePullPolicy: "IfNotPresent"
         name: flytescheduler-check
         volumeMounts:
@@ -1742,7 +1722,7 @@
         - run
         - --config
         - /etc/flyte/config/*.yaml
-        image: "ghcr.io/flyteorg/flytescheduler:v0.6.27"
+        image: "cr.flyte.org/flyteorg/flytescheduler:v0.6.28"
         imagePullPolicy: "IfNotPresent"
         name: flytescheduler
         resources: 
@@ -2062,11 +2042,7 @@
             - /etc/flyte/config/*.yaml
             - clusterresource
             - sync
-<<<<<<< HEAD
-            image: "ghcr.io/flyteorg/flyteadmin:v0.6.27"
-=======
             image: "cr.flyte.org/flyteorg/flyteadmin:v0.6.28"
->>>>>>> 833dc7aa
             imagePullPolicy: "IfNotPresent"
             name: sync-cluster-resources
             volumeMounts:
