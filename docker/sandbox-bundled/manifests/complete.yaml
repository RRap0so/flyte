--- conflicted
+++ resolved
@@ -468,11 +468,7 @@
         stackdriver-enabled: false
       k8s:
         co-pilot:
-<<<<<<< HEAD
-          image: "cr.flyte.org/flyteorg/flytecopilot:v0.0.30"
-=======
           image: "cr.flyte.org/flyteorg/flytecopilot:v1.9.4"
->>>>>>> d35c29a4
       k8s-array:
         logs:
           config:
@@ -1054,11 +1050,7 @@
 ---
 apiVersion: v1
 data:
-<<<<<<< HEAD
-  haSharedSecret: Y3VXV2VjcGJLVk45dmN2Tw==
-=======
-  haSharedSecret: bzd6QlVrSG9ya1c0MUxBWg==
->>>>>>> d35c29a4
+  haSharedSecret: V0hXcVdwbTRWVXQ5NkJHcA==
   proxyPassword: ""
   proxyUsername: ""
 kind: Secret
@@ -1582,11 +1574,7 @@
     metadata:
       annotations:
         checksum/cluster-resource-templates: 6fd9b172465e3089fcc59f738b92b8dc4d8939360c19de8ee65f68b0e7422035
-<<<<<<< HEAD
-        checksum/configuration: fd2c373ff141cc87fc425af1e098de3c19aa5e5f450efd65900b4f99ded248bd
-=======
-        checksum/configuration: 91f9c46efb44022473a71c6c25bc6ef20190610644a48f81a9c0e1ae01c2a73d
->>>>>>> d35c29a4
+        checksum/configuration: 71ea599de2783b258340524b3f0a9bd058632a60bfcd2fafdf05dbf7d9688508
         checksum/configuration-secret: 09216ffaa3d29e14f88b1f30af580d02a2a5e014de4d750b7f275cc07ed4e914
       labels:
         app.kubernetes.io/component: flyte-binary
@@ -1749,11 +1737,7 @@
     metadata:
       annotations:
         checksum/config: 8f50e768255a87f078ba8b9879a0c174c3e045ffb46ac8723d2eedbe293c8d81
-<<<<<<< HEAD
-        checksum/secret: 971f29937607f9728ed3a5e3cc93b6701c711df0d4bca6f9aca9486f9fb9fc70
-=======
-        checksum/secret: c60195b739184d9ad0f4dd231ec9b2bdbedcbc835c4651806c1fa32d29279994
->>>>>>> d35c29a4
+        checksum/secret: 3c822de48fe88b333bebd7c85e90f90c5c09aaddfe0225d0589de72b796d6911
       labels:
         app: docker-registry
         release: flyte-sandbox
