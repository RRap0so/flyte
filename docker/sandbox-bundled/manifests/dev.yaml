--- conflicted
+++ resolved
@@ -499,11 +499,7 @@
 ---
 apiVersion: v1
 data:
-<<<<<<< HEAD
-  haSharedSecret: RXRuazJleElEa0Z3bHd4Ug==
-=======
   haSharedSecret: MmlJb0VOUFNHR2FkYnMycw==
->>>>>>> e6bd94a4
   proxyPassword: ""
   proxyUsername: ""
 kind: Secret
@@ -879,11 +875,7 @@
     metadata:
       annotations:
         checksum/config: 8f50e768255a87f078ba8b9879a0c174c3e045ffb46ac8723d2eedbe293c8d81
-<<<<<<< HEAD
-        checksum/secret: 44a6d9934dfaa79f854ce122b32c2979fbd0b7117bed809aec606594e621451b
-=======
         checksum/secret: 0064f0c9ca949d8098fb74bc8ffaea9f64f576a56e43e8314f810fe22396c13f
->>>>>>> e6bd94a4
       labels:
         app: docker-registry
         release: flyte-sandbox
