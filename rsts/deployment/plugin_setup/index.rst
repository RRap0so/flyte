--- conflicted
+++ resolved
@@ -8,49 +8,16 @@
 .. panels::
     :header: text-center
 
-
     .. link-button:: deployment-plugin-setup-k8s
        :type: ref
-<<<<<<< HEAD
        :text: K8s Plugin
        :classes: btn-block stretched-link
     ^^^^^^^^^^^^
     Guide to setting up the K8s Operator Plugins.
-=======
-       :text: MPI Operator
-       :classes: btn-block stretched-link
-    ^^^^^^^^^^^^
-    Guide to setting up the Kubeflow MPI Operator Plugin.
-
-    ---
-
-    .. link-button:: deployment-plugin-setup-pytorch-operator
-       :type: ref
-       :text: PyTorch Operator
-       :classes: btn-block stretched-link
-    ^^^^^^^^^^^^
-    Guide to setting up the Kubeflow PyTorch Operator Plugin.
-
-    ---
-
-    .. link-button:: deployment-plugin-setup-spark-operator
-       :type: ref
-       :text: Spark Operator
-       :classes: btn-block stretched-link
-    ^^^^^^^^^^^^
-    Guide to setting up the Spark Operator Plugin.
->>>>>>> 4e4233f6
-
 
 .. toctree::
     :maxdepth: 1
     :name: K8s Plugin
     :hidden:
 
-<<<<<<< HEAD
-    k8s/index
-=======
-    mpi_operator
-    pytorch_operator
-    spark_operator
->>>>>>> 4e4233f6
+    k8s/index